import numpy

from chainer import cuda
from chainer import optimizer


_default_hyperparam = optimizer.Hyperparameter()
_default_hyperparam.lr = 0.001
_default_hyperparam.eps = 1e-16


class SMORMS3Rule(optimizer.UpdateRule):

    """Update rule for Simon Funk's SMORMS3.

    See :class:`~chainer.optimizers.SMORMS3` for the default values of the
    hyperparameters.

    Args:
        parent_hyperparam (~chainer.Hyperparameter): Hyperparameter that
            provides the default values.
        lr (float): Learning rate.
        eps (float): Small value for the numerical stability.

    """

    def __init__(self, parent_hyperparam=None, lr=None, eps=None):
        super(SMORMS3Rule, self).__init__(
            parent_hyperparam or _default_hyperparam)
        if lr is not None:
            self.hyperparam.lr = lr
        if eps is not None:
            self.hyperparam.eps = eps

    def init_state(self, param):
        xp = cuda.get_array_module(param.data)
<<<<<<< HEAD
        with cuda.get_device(param.data):
            self.state['mem'] = xp.ones_like(param.data)
            self.state['g'] = xp.zeros_like(param.data)
            self.state['g2'] = xp.zeros_like(param.data)
=======
        with cuda.get_device_from_array(param.data):
            state['mem'] = xp.ones_like(param.data)
            state['g'] = xp.zeros_like(param.data)
            state['g2'] = xp.zeros_like(param.data)
>>>>>>> 7ce9222d

    def update_core_cpu(self, param):
        grad = param.grad
        if grad is None:
            return
        mem, g, g2 = self.state['mem'], self.state['g'], self.state['g2']

        r = 1 / (mem + 1)
        g = (1 - r) * g + r * grad
        g2 = (1 - r) * g2 + r * grad * grad
        x = g * g / (g2 + self.hyperparam.eps)
        param.data -= grad * numpy.minimum(x, self.hyperparam.lr) \
            / (numpy.sqrt(g2) + self.hyperparam.eps)
        mem = 1 + mem * (1 - x)

        self.state['mem'], self.state['g'], self.state['g2'] = mem, g, g2

    def update_core_gpu(self, param):
        grad = param.grad
        if grad is None:
            return
        cuda.elementwise(
            'T grad, T lr, T eps',
            'T param, T mem, T g, T g2',
            '''T r, x;
               r = 1 / (mem + 1);
               g = (1 - r) * g + r * grad;
               g2 = (1 - r) * g2 + r * grad * grad;
               x = g * g / (g2 + eps);
               param -= grad * min(lr, x) / (sqrt(g2) + eps);
               mem = 1 + mem * (1 - x)
               ''',
            'smorms3')(grad, self.hyperparam.lr, self.hyperparam.eps,
                       param.data, self.state['mem'], self.state['g'],
                       self.state['g2'])


class SMORMS3(optimizer.GradientMethod):

    """Simon Funk's SMORMS3.

    See http://sifter.org/~simon/journal/20150420.html.

    Args:
        lr (float): Learning rate.
        eps (float): Small value for the numerical stability.

    """

    def __init__(self, lr=_default_hyperparam.lr, eps=_default_hyperparam.eps):
        super(SMORMS3, self).__init__()
        self.hyperparam.lr = lr
        self.hyperparam.eps = eps

    lr = optimizer.HyperparameterProxy('lr')
    eps = optimizer.HyperparameterProxy('eps')

    def create_update_rule(self):
        return SMORMS3Rule(self.hyperparam)<|MERGE_RESOLUTION|>--- conflicted
+++ resolved
@@ -34,17 +34,10 @@
 
     def init_state(self, param):
         xp = cuda.get_array_module(param.data)
-<<<<<<< HEAD
-        with cuda.get_device(param.data):
+        with cuda.get_device_from_array(param.data):
             self.state['mem'] = xp.ones_like(param.data)
             self.state['g'] = xp.zeros_like(param.data)
             self.state['g2'] = xp.zeros_like(param.data)
-=======
-        with cuda.get_device_from_array(param.data):
-            state['mem'] = xp.ones_like(param.data)
-            state['g'] = xp.zeros_like(param.data)
-            state['g2'] = xp.zeros_like(param.data)
->>>>>>> 7ce9222d
 
     def update_core_cpu(self, param):
         grad = param.grad
