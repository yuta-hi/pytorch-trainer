import numpy

from chainer import cuda
from chainer import function
from chainer import utils
from chainer.utils import type_check
from chainer import variable


# ------------------------------------------------------------------------------
# Arithmetic
# ------------------------------------------------------------------------------

def _convert_value_to_string(value):
    if isinstance(value, variable.Variable):
        value = value.data

    if isinstance(value, float):
        return str(value)
    elif isinstance(value, (numpy.ndarray, cuda.ndarray)):
        return 'constant array'
    else:
        raise ValueError(
            'value must be float, ndarray, or Variable')


class Neg(function.Function):

    @property
    def label(self):
        return '__neg__'

    def check_type_forward(self, in_types):
        type_check.expect(in_types.size() == 1)

    def forward(self, x):
        return utils.force_array(-x[0]),

    def backward(self, x, gy):
        return utils.force_array(-gy[0]),


def neg(x):  # -x
    return Neg()(x)


class Absolute(function.Function):

    @property
    def label(self):
        return '|_|'

    def check_type_forward(self, in_types):
        type_check.expect(in_types.size() == 1)

    def forward(self, x):
        return utils.force_array(abs(x[0])),

    def backward_cpu(self, x, gy):
        return utils.force_array(numpy.sign(x[0]) * gy[0]),

    def backward_gpu(self, x, gy):
        gx0 = cuda.elementwise(
            'T x0, T gy', 'T gx0',
            'gx0 = ((x0 > 0) - (x0 < 0)) * gy',
            'abs_bwd')(x[0], gy[0])
        return gx0,


def absolute(x):
    return Absolute()(x)


class Add(function.Function):

    @property
    def label(self):
        return '_ + _'

    def check_type_forward(self, in_types):
        type_check.expect(in_types.size() == 2)
        type_check.expect(
            in_types[0].dtype == in_types[1].dtype,
            in_types[0].shape == in_types[1].shape
        )

    def forward(self, x):
        y = utils.force_array(x[0] + x[1])
        return y,

    def backward(self, x, gy):
        return gy[0], gy[0]


class AddConstant(function.Function):

    def __init__(self, value):
        self.value = value

    @property
    def label(self):
        return '_ + %s' % _convert_value_to_string(self.value)

    def check_type_forward(self, in_types):
        type_check.expect(in_types.size() == 1)

    def forward(self, x):
        value = utils.force_type(x[0].dtype, self.value)
        return utils.force_array(x[0] + value),

    def backward(self, x, gy):
        return gy[0],


def add(lhs, rhs):  # lhs + rhs
    if isinstance(rhs, variable.Variable):
        return Add()(lhs, rhs)
    return AddConstant(rhs)(lhs)


class Sub(function.Function):

    @property
    def label(self):
        return '_ - _'

    def check_type_forward(self, in_types):
        type_check.expect(in_types.size() == 2)
        type_check.expect(
            in_types[0].dtype == in_types[1].dtype,
            in_types[0].shape == in_types[1].shape
        )

    def forward(self, x):
        return utils.force_array(x[0] - x[1]),

    def backward(self, x, gy):
        return gy[0], utils.force_array(-gy[0])


def sub(lhs, rhs):  # lhs - rhs
    if isinstance(rhs, variable.Variable):
        return Sub()(lhs, rhs)
    return AddConstant(-rhs)(lhs)


class SubFromConstant(function.Function):

    def __init__(self, value):
        self.value = value

    @property
    def label(self):
        return '%s - _' % _convert_value_to_string(self.value)

    def check_type_forward(self, in_types):
        type_check.expect(in_types.size() == 1)

    def forward(self, x):
        value = utils.force_type(x[0].dtype, self.value)
        return utils.force_array(value - x[0]),

    def backward(self, x, gy):
        return utils.force_array(-gy[0]),


def rsub(lhs, rhs):  # rhs - lhs
    if isinstance(rhs, variable.Variable):
        return Sub()(rhs, lhs)
    return SubFromConstant(rhs)(lhs)


class Mul(function.Function):

    @property
    def label(self):
        return '_ * _'

    def check_type_forward(self, in_types):
        type_check.expect(in_types.size() == 2)
        type_check.expect(
            in_types[0].dtype == numpy.float32,
            in_types[1].dtype == numpy.float32,
            in_types[0].shape == in_types[1].shape
        )

    def forward(self, x):
        return utils.force_array(x[0] * x[1]),

    def backward(self, x, gy):
        return utils.force_array(gy[0] * x[1]), utils.force_array(gy[0] * x[0])


class MulConstant(function.Function):

    def __init__(self, value):
        self.value = value

    @property
    def label(self):
        return '_ * %s' % _convert_value_to_string(self.value)

    def check_type_forward(self, in_types):
        type_check.expect(in_types.size() == 1)

    def forward(self, x):
        value = utils.force_type(x[0].dtype, self.value)
        return utils.force_array(value * x[0]),

    def backward(self, x, gy):
        value = utils.force_type(gy[0].dtype, self.value)
        return utils.force_array(value * gy[0]),


def mul(lhs, rhs):  # lhs * rhs
    if isinstance(rhs, variable.Variable):
        return Mul()(lhs, rhs)
    return MulConstant(rhs)(lhs)


class Div(function.Function):

    @property
    def label(self):
        return '_ / _'

    def check_type_forward(self, in_types):
        type_check.expect(in_types.size() == 2)
        type_check.expect(
            in_types[0].dtype == numpy.float32,
            in_types[1].dtype == numpy.float32,
            in_types[0].shape == in_types[1].shape
        )

    def forward(self, x):
        return utils.force_array(x[0] / x[1]),

    def backward_cpu(self, x, gy):
        gx0 = utils.force_array(gy[0] / x[1])
        return gx0, utils.force_array(-gx0 * x[0] / x[1])

    def backward_gpu(self, x, gy):
        return cuda.elementwise(
            'T x0, T x1, T gy',
            'T gx0, T gx1',
            '''
               gx0 = gy / x1;
               gx1 = -gx0 * x0 / x1;
            ''', 'div_bwd')(x[0], x[1], gy[0])


def div(lhs, rhs):  # lhs / rhs
    if isinstance(rhs, variable.Variable):
        return Div()(lhs, rhs)
    return MulConstant(1. / rhs)(lhs)


class DivFromConstant(function.Function):

    def __init__(self, value):
        self.value = value

    @property
    def label(self):
        return '_ / %s' % _convert_value_to_string(self.value)

    def check_type_forward(self, in_types):
        type_check.expect(in_types.size() == 1)

    def forward(self, x):
        value = utils.force_type(x[0].dtype, self.value)
        return utils.force_array(value / x[0]),

    def backward_cpu(self, x, gy):
<<<<<<< HEAD
        value = _force_type(gy[0].dtype, self.value)
        return utils.force_array(-value * gy[0] / (numpy.square(x[0]))),
=======
        value = utils.force_type(gy[0].dtype, self.value)
        return utils.force_array(-value * gy[0] / (x[0] ** 2)),
>>>>>>> 5d42224d

    def backward_gpu(self, x, gy):
        gx = cuda.elementwise('T x, T gy, T value', 'T gx',
                              'gx = -value * gy / (x * x)',
                              'div_from_const_bwd')(x[0], gy[0], self.value)
        return gx,


def rdiv(lhs, rhs):  # rhs / lhs
    if isinstance(rhs, variable.Variable):
        return Div()(rhs, lhs)
    return DivFromConstant(rhs)(lhs)


class PowVarVar(function.Function):

    @property
    def label(self):
        return '_ ** _'

    def check_type_forward(self, in_types):
        type_check.expect(in_types.size() == 2)
        type_check.expect(
            in_types[0].dtype == numpy.float32,
            in_types[1].dtype == numpy.float32,
            in_types[0].shape == in_types[1].shape
        )

    def forward_cpu(self, x):
        self.y = utils.force_array(x[0] ** x[1])
        return self.y,

    def forward_gpu(self, x):
        return x[0] ** x[1],

    def backward_cpu(self, x, gy):
        one = x[1].dtype.type(1)
        gx0 = utils.force_array(x[1] * (x[0] ** (x[1] - one)) * gy[0])
        gx1 = utils.force_array(numpy.log(x[0]) * self.y * gy[0])
        return gx0, gx1

    def backward_gpu(self, x, gy):
        return cuda.elementwise(
            'T x0, T x1, T gy', 'T gx0, T gx1',
            '''
               gx0 = x1 * pow(x0, x1 - 1) * gy;
               gx1 = log(x0) * pow(x0, x1) * gy;
            ''', 'pow_var_var_bwd')(x[0], x[1], gy[0])


class PowVarConst(function.Function):

    def __init__(self, value):
        self.value = value

    @property
    def label(self):
        return '_ ** %s' % _convert_value_to_string(self.value)

    def check_type_forward(self, in_types):
        type_check.expect(in_types.size() == 1)

    def forward(self, x):
<<<<<<< HEAD
        self.value = _force_type(x[0].dtype, self.value)
        return utils.force_array(x[0] ** self.value),

    def backward_cpu(self, x, gy):
        val_1 = _force_type(x[0].dtype, self.value - 1)
        gx = self.value * (x[0] ** val_1) * gy[0]
=======
        value = utils.force_type(x[0].dtype, self.value)
        return utils.force_array(x[0] ** value),

    def backward_cpu(self, x, gy):
        val_1 = utils.force_type(x[0].dtype, self.value - 1)
        gx = utils.force_type(x[0].dtype, self.value) * (x[0] ** val_1) * gy[0]
>>>>>>> 5d42224d
        return utils.force_array(gx),

    def backward_gpu(self, x, gy):
        gx = cuda.elementwise(
            'T x, T gy, T value', 'T gx',
            'gx = value * pow(x, value - 1) * gy',
            'pow_var_const_bwd')(x[0], gy[0], self.value)
        return gx,


def pow(lhs, rhs):  # lhs ** rhs
    if isinstance(rhs, variable.Variable):
        return PowVarVar()(lhs, rhs)
    return PowVarConst(rhs)(lhs)


class PowConstVar(function.Function):

    def __init__(self, value):
        self.value = value

    @property
    def label(self):
        return '%s ** _' % _convert_value_to_string(self.value)

    def check_type_forward(self, in_types):
        type_check.expect(in_types.size() == 1)

<<<<<<< HEAD
    def forward(self, x):
        self.value = _force_type(x[0].dtype, self.value)
        y = utils.force_array(self.value ** x[0])
        return y,

    def backward_cpu(self, x, gy):
        y = utils.force_array(self.value ** x[0])
        return utils.force_array(numpy.log(self.value) * y * gy[0]),
=======
    def forward_cpu(self, x):
        value = utils.force_type(x[0].dtype, self.value)
        self.y = utils.force_array(value ** x[0])
        return self.y,

    def forward_gpu(self, x):
        y = cuda.empty_like(x[0])
        if isinstance(self.value, Number):
            cuda.elementwise('float* y, const float* x, const float value',
                             'y[i] = powf(value, x[i])',
                             'pow_const_var_fwd')(y, x[0], self.value)
        else:
            cuda.elementwise('float* y, const float* x, const float *value',
                             'y[i] = powf(value[i], x[i])',
                             'pow_const_var_fwd')(y, x[0], self.value)
        return y,

    def backward_cpu(self, x, gy):
        value = utils.force_type(gy[0].dtype, self.value)
        return utils.force_array(numpy.log(value) * self.y * gy[0]),
>>>>>>> 5d42224d

    def backward_gpu(self, x, gy):
        gx = cuda.elementwise(
            'T x, T gy, T value', 'T gx',
            'gx = log(value) * pow(value, x) * gy',
            'pow_const_var_bwd')(x[0], gy[0], self.value)
        return gx,


def rpow(lhs, rhs):  # rhs ** lhs
    if isinstance(rhs, variable.Variable):
        return PowVarVar()(rhs, lhs)
    return PowConstVar(rhs)(lhs)


def install_variable_arithmetics():
    variable.Variable.__neg__ = neg
    variable.Variable.__abs__ = absolute
    variable.Variable.__add__ = add
    variable.Variable.__radd__ = add
    variable.Variable.__sub__ = sub
    variable.Variable.__rsub__ = rsub
    variable.Variable.__mul__ = mul
    variable.Variable.__rmul__ = mul
    variable.Variable.__div__ = div
    variable.Variable.__truediv__ = div
    variable.Variable.__rdiv__ = rdiv
    variable.Variable.__rtruediv__ = rdiv
    variable.Variable.__pow__ = pow
    variable.Variable.__rpow__ = rpow

# ------------------------------------------------------------------------------
# Special functions
# ------------------------------------------------------------------------------


class Exp(function.Function):

    @property
    def label(self):
        return 'exp'

    def check_type_forward(self, in_types):
        type_check.expect(in_types.size() == 1)

    def forward_cpu(self, x):
        self.y = utils.force_array(numpy.exp(x[0]))
        return self.y,

    def forward_gpu(self, x):
        self.y = cuda.cupy.exp(x[0])
        return self.y,

    def backward(self, x, gy):
        return utils.force_array(self.y * gy[0]),


def exp(x):
    """Elementwise exponential function."""
    return Exp()(x)


class Log(function.Function):

    @property
    def label(self):
        return 'log'

    def check_type_forward(self, in_types):
        type_check.expect(in_types.size() == 1)

    def forward_cpu(self, x):
        return utils.force_array(numpy.log(x[0])),

    def forward_gpu(self, x):
        return cuda.cupy.log(x[0]),

    def backward(self, x, gy):
        return utils.force_array(gy[0] / x[0]),


def log(x):
    """Elementwise natural logarithm function."""
    return Log()(x)


class Sin(function.Function):

    @property
    def label(self):
        return 'sin'

    def forward(self, x):
        xp = cuda.get_array_module(*x)
        return utils.force_array(xp.sin(x[0])),

    def backward_cpu(self, x, gy):
        gx = utils.force_array(numpy.cos(x[0]))
        gx *= gy[0]
        return gx,

    def backward_gpu(self, x, gy):
        gx = cuda.elementwise(
            'T x, T gy', 'T gx', 'gx = cos(x) * gy', 'sin_bwd'
        )(x[0], gy[0])
        return gx,


def sin(x):
    """Elementwise sin function."""
    return Sin()(x)


class Cos(function.Function):

    @property
    def label(self):
        return 'cos'

    def forward(self, x):
        xp = cuda.get_array_module(*x)
        return utils.force_array(xp.cos(x[0])),

    def backward_cpu(self, x, gy):
        gx = utils.force_array(numpy.sin(x[0]))
        numpy.negative(gx, out=gx)
        gx *= gy[0]
        return gx,

    def backward_gpu(self, x, gy):
        gx = cuda.elementwise(
            'T x, T gy', 'T gx', 'gx = -sin(x) * gy', 'cos_bwd'
        )(x[0], gy[0])
        return gx,


def cos(x):
    """Elementwise cos function."""
    return Cos()(x)<|MERGE_RESOLUTION|>--- conflicted
+++ resolved
@@ -272,13 +272,8 @@
         return utils.force_array(value / x[0]),
 
     def backward_cpu(self, x, gy):
-<<<<<<< HEAD
-        value = _force_type(gy[0].dtype, self.value)
-        return utils.force_array(-value * gy[0] / (numpy.square(x[0]))),
-=======
         value = utils.force_type(gy[0].dtype, self.value)
         return utils.force_array(-value * gy[0] / (x[0] ** 2)),
->>>>>>> 5d42224d
 
     def backward_gpu(self, x, gy):
         gx = cuda.elementwise('T x, T gy, T value', 'T gx',
@@ -342,21 +337,12 @@
         type_check.expect(in_types.size() == 1)
 
     def forward(self, x):
-<<<<<<< HEAD
-        self.value = _force_type(x[0].dtype, self.value)
-        return utils.force_array(x[0] ** self.value),
-
-    def backward_cpu(self, x, gy):
-        val_1 = _force_type(x[0].dtype, self.value - 1)
-        gx = self.value * (x[0] ** val_1) * gy[0]
-=======
         value = utils.force_type(x[0].dtype, self.value)
         return utils.force_array(x[0] ** value),
 
     def backward_cpu(self, x, gy):
         val_1 = utils.force_type(x[0].dtype, self.value - 1)
         gx = utils.force_type(x[0].dtype, self.value) * (x[0] ** val_1) * gy[0]
->>>>>>> 5d42224d
         return utils.force_array(gx),
 
     def backward_gpu(self, x, gy):
@@ -385,37 +371,14 @@
     def check_type_forward(self, in_types):
         type_check.expect(in_types.size() == 1)
 
-<<<<<<< HEAD
-    def forward(self, x):
-        self.value = _force_type(x[0].dtype, self.value)
-        y = utils.force_array(self.value ** x[0])
-        return y,
-
-    def backward_cpu(self, x, gy):
-        y = utils.force_array(self.value ** x[0])
-        return utils.force_array(numpy.log(self.value) * y * gy[0]),
-=======
-    def forward_cpu(self, x):
+    def forward(self, x):
         value = utils.force_type(x[0].dtype, self.value)
         self.y = utils.force_array(value ** x[0])
         return self.y,
 
-    def forward_gpu(self, x):
-        y = cuda.empty_like(x[0])
-        if isinstance(self.value, Number):
-            cuda.elementwise('float* y, const float* x, const float value',
-                             'y[i] = powf(value, x[i])',
-                             'pow_const_var_fwd')(y, x[0], self.value)
-        else:
-            cuda.elementwise('float* y, const float* x, const float *value',
-                             'y[i] = powf(value[i], x[i])',
-                             'pow_const_var_fwd')(y, x[0], self.value)
-        return y,
-
     def backward_cpu(self, x, gy):
         value = utils.force_type(gy[0].dtype, self.value)
         return utils.force_array(numpy.log(value) * self.y * gy[0]),
->>>>>>> 5d42224d
 
     def backward_gpu(self, x, gy):
         gx = cuda.elementwise(
