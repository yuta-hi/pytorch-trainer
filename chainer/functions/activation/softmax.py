--- conflicted
+++ resolved
@@ -12,24 +12,6 @@
     cudnn = cuda.cudnn
     libcudnn = cuda.cuda.cudnn
     _algorithm = libcudnn.CUDNN_SOFTMAX_ACCURATE
-<<<<<<< HEAD
-=======
-    _mode_channel = libcudnn.CUDNN_SOFTMAX_MODE_CHANNEL
-    _mode_instance = libcudnn.CUDNN_SOFTMAX_MODE_INSTANCE
-
-
-def _get_tensor4d_shape(axis, shape):
-    left_shape = utils.size_of_shape(shape[:axis])
-    center_shape = shape[axis]
-    right_shape = utils.size_of_shape(shape[axis:][1:])
-    return left_shape, center_shape, right_shape, 1
-
-
-def _get_cudnn_mode(shape):
-    if shape[2] == 1 and shape[3] == 1:
-        return _mode_instance
-    return _mode_channel
->>>>>>> 3628948d
 
 
 class Softmax(function_node.FunctionNode):
