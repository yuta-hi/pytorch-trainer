--- conflicted
+++ resolved
@@ -14,12 +14,8 @@
 from chainer.functions.activation.maxout import maxout  # NOQA
 from chainer.functions.activation.prelu import prelu  # NOQA
 from chainer.functions.activation.relu import relu  # NOQA
-<<<<<<< HEAD
-from chainer.functions.activation.relu import ReLU  # NOQA
 from chainer.functions.activation.rrelu import rrelu  # NOQA
 from chainer.functions.activation.rrelu import RReLU  # NOQA
-=======
->>>>>>> b56f9e12
 from chainer.functions.activation.selu import selu  # NOQA
 from chainer.functions.activation.sigmoid import sigmoid  # NOQA
 from chainer.functions.activation.slstm import slstm  # NOQA
