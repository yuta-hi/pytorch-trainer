--- conflicted
+++ resolved
@@ -334,6 +334,21 @@
                     'Length of no_grads param and xs should be same.\n'
                     'Actual: {0} != {1}'.format(len(no_grads), len(x_data)))
 
+        xp = backend.get_array_module(*x_data)
+        is_chainerx = xp is chainerx
+
+        if is_chainerx:
+            if len(params) > 0:
+                raise NotImplementedError(
+                    'gradient_check does not support params argument for '
+                    'ChainerX arrays')
+            if any(no_grads):
+                raise NotImplementedError(
+                    'gradient_check does not support no_grads argument for '
+                    'ChainerX arrays')
+
+        self.is_chainerx = is_chainerx
+
         self.func = func
         self.x_data = x_data
         self.y_grad = y_grad
@@ -418,8 +433,13 @@
             if not no_grad]
         direction_param_shapes = [p.shape for p in params]
         direction_shapes = direction_xs_shapes + direction_param_shapes
-        directions = [
-            xp.random.normal(size=shape) for shape in direction_shapes]
+        if self.is_chainerx:
+            directions = [
+                xp.random.normal(size=shape, device=x_data[0].device)
+                for shape in direction_shapes]
+        else:
+            directions = [
+                xp.random.normal(size=shape) for shape in direction_shapes]
         # The direction vector is normalized in order to keep the scale of
         # differentiation error invariant with respect to the number of input
         # dimensions. Ideally, the scale of the curvature with respect to each
@@ -520,32 +540,50 @@
                     x.array = x.array.astype(dtype, copy=False)
 
         xp = backend.get_array_module(*x_data)
-        delta = xp.array(0., 'd')
+        if self.is_chainerx:
+            delta = xp.array(0., 'd', device=directions[0].device)
+        else:
+            delta = xp.array(0., 'd')
 
         def g():
             # This functions is called twice in `numerical_grad`.
             # `delta` is `epsilon` or `-epsilon` in these calls.
             # See the document of `numerical_grad`.
-            assert len(variables) == len(casted_data) == len(directions)
-            for x, data, direction in six.moves.zip(
-                    variables, casted_data, directions):
-                # astype is require to store data with the given type
-                data = (data.astype('d') +
-                        delta * direction).astype(data.dtype)
+
+            def perturb(data, direction):
+                data = (
+                    data.astype('d') + delta * direction).astype(data.dtype)
                 if numpy.isscalar(data):
                     data = xp.array(data)
-                x.data = data
+                return data
+
+            # Input arrays
+            g_x_vars = []
+            j = 0
+            for i in range(len(x_vars)):
+                if no_grads[i]:
+                    g_x_vars.append(x_vars[i])
+                else:
+                    data = perturb(casted_data[j], directions[j])
+                    g_x_vars.append(variable.Variable(data))
+                    j += 1
+            # Parameters
+            for i in range(len(params)):
+                params[i].data = perturb(
+                    casted_data[j + i], directions[j + i])
 
             # Clear gradients to support func that calls backward inside of
             # itself.
-            self._clear_grads(x_vars)
+            self._clear_grads(g_x_vars)
             self._clear_grads(params)
 
-            ys = func(*x_vars)
+            ys = func(*g_x_vars)
             ys = _as_tuple(ys)
             ys_data = tuple(y.data for y in ys)
-            for x, data in six.moves.zip(variables, casted_data):
-                x.data = data
+            if self.is_chainerx:
+                ys_data = tuple([y.as_grad_stopped() for y in ys_data])
+            for param, data in six.moves.zip(params, casted_data):
+                param.data = data
             return ys_data
 
         gx, = numerical_grad(
@@ -706,178 +744,10 @@
     .. seealso::
        :func:`numerical_grad`
     """
-<<<<<<< HEAD
-    if dtype is not None and numpy.dtype(dtype).kind != 'f':
-        raise ValueError('`dtype` is allowed only float type')
-
-    x_data = _as_tuple(x_data)
-    if y_grad is not None:
-        y_grad = _as_tuple(y_grad)
-    params = _as_tuple(params)
-
-    xs = [variable.Variable(x) for x in x_data]
-    y = func(*xs)
-    y = _as_tuple(y)
-    y0_data = [_.data for _ in y]
-
-    # All creators of `y` need to be the same because we only call
-    # `y[0].backward` to call `backward` method of the creator.
-    # To do so we need to insert a dummy function `_GradientSetter` to the
-    # computational graph.
-    # Note that `func` may not be a `Function` object.
-
-    y, y_grad = _set_y_grad(y, y_grad)
-
-    # Clear gradients which may exist if func calls backward inside of itself.
-    _clear_grads(xs)
-    _clear_grads(params)
-
-    # We only need to call `backward` for one result `Variable`.
-    # `Variable.backward` method calls `Function.backward` of its creator.
-    y.backward()
-
-    if no_grads is None:
-        no_grads = [x.dtype.kind != 'f' for x in xs]
-    else:
-        if len(no_grads) != len(xs):
-            raise ValueError(
-                'Length of no_grads param and xs should be same.\n'
-                'Actual: {0} != {1}'.format(len(no_grads), len(xs)))
-
-    for skip, x in six.moves.zip(no_grads, xs):
-        if skip and x.grad is not None:
-            raise RuntimeError(
-                'gradient of int variable must be None')
-
-    if len(xs) - no_grads.count(True) + len(params) == 0:
-        # When there is no float variables, we need not to check gradient
-        # values
-        return
-
-    variables = _filter_list(xs, no_grads) + list(params)
-    # Keep the gradient arrays of params which may be overwritten by func
-    grads = [x.grad for x in variables]
-
-    if dtype is None:
-        casted_data = [x.data for x in variables]
-    else:
-        if numpy.dtype(dtype).kind != 'f':
-            raise ValueError('`dtype` is allowed only float type')
-        casted_data = [x.data.astype(dtype, copy=False) for x in variables]
-
-        # Even skipped variable must have the same dtype.
-        for x, skip in six.moves.zip(xs, no_grads):
-            if skip and x.data.dtype.kind == 'f':
-                x.data = x.data.astype(dtype, copy=False)
-
-    xp = backend.get_array_module(*xs)
-    is_chainerx = xp is chainerx
-    if is_chainerx:
-        if len(params) > 0:
-            raise NotImplementedError(
-                'gradient_check does not support params argument for ChainerX '
-                'arrays')
-        if any(no_grads):
-            raise NotImplementedError(
-                'gradient_check does not support no_grads argument for '
-                'ChainerX arrays')
-    if is_chainerx:
-        directions = [
-            xp.random.normal(size=x.shape, device=x.array.device)
-            for x in variables]
-    else:
-        directions = [xp.random.normal(size=x.shape) for x in variables]
-    # The direction vector is normalized in order to keep the scale of
-    # differentiation error invariant with respect to the number of input
-    # dimensions. Ideally, the scale of the curvature with respect to each
-    # input dimension should be taken into account, but we ignore the
-    # differences and assume that the curvature is uniform with respect to all
-    # the input dimentions.
-    norm = math.sqrt(sum([xp.square(d).sum() for d in directions]))
-    if norm != 0:
-        # norm could be zero if input arrays are 0-sized.
-        scale = 1. / norm
-        directions = [d * scale for d in directions]
-
-    if is_chainerx:
-        delta = xp.array(0., 'd', device=directions[0].device)
-    else:
-        delta = xp.array(0., 'd')
-
-    def g():
-        # This functions is called twice in `numerical_grad`.
-        # `delta` is `epsilon` or `-epsilon` in these calls.
-        # See the document of `numerical_grad`.
-
-        def perturb(data, direction):
-            data = (data.astype('d') + delta * direction).astype(data.dtype)
-            if numpy.isscalar(data):
-                data = xp.array(data)
-            return data
-
-        # Input arrays
-        g_xs = []
-        j = 0
-        for i in range(len(xs)):
-            if no_grads[i]:
-                g_xs.append(xs[i])
-            else:
-                data = perturb(casted_data[j], directions[j])
-                g_xs.append(variable.Variable(data))
-                j += 1
-        # Parameters
-        for i in range(len(params)):
-            params[i].data = perturb(casted_data[j + i], directions[j + i])
-
-        # Clear gradients to support func that calls backward inside of itself.
-        _clear_grads(g_xs)
-        _clear_grads(params)
-
-        ys = func(*g_xs)
-        ys = _as_tuple(ys)
-        ys_data = tuple(y.data for y in ys)
-        if is_chainerx:
-            ys_data = tuple([y.as_grad_stopped() for y in ys_data])
-        for param, data in six.moves.zip(params, casted_data):
-            param.data = data
-        return ys_data
-
-    gx, = numerical_grad(
-        g, (delta,), y_grad, eps=eps,
-        detect_nondifferentiable=detect_nondifferentiable,
-        center_outputs=y0_data)
-
-    gx_accum = 0
-    for g, direction in six.moves.zip(grads, directions):
-        if g is not None:
-            gx_accum = gx_accum + (g.astype('d') * direction).sum()
-
-    try:
-        testing.assert_allclose(gx, gx_accum, atol=atol, rtol=rtol)
-    except AssertionError as e:
-        f = six.StringIO()
-        f.write('check_backward failed (eps={} atol={} rtol={})\n'.format(
-            eps, atol, rtol))
-        for i, x_ in enumerate(xs):
-            f.write('inputs[{}]:\n'.format(i))
-            f.write('{}\n'.format(x_))
-        for i, gy_ in enumerate(y_grad):
-            f.write('grad_outputs[{}]:\n'.format(i))
-            f.write('{}\n'.format(gy_))
-        for i, d_ in enumerate(directions):
-            f.write('directions[{}]:\n'.format(i))
-            f.write('{}\n'.format(d_))
-        f.write('gradients (numeric):  {}\n'.format(gx))
-        f.write('gradients (backward): {}\n'.format(gx_accum))
-        f.write('\n')
-        f.write(str(e))
-        raise AssertionError(f.getvalue())
-=======
     _CheckBackward(
         func, x_data, y_grad, params, eps, atol, rtol, no_grads, dtype,
         detect_nondifferentiable,
     ).run()
->>>>>>> 7bff9e97
 
 
 def check_double_backward(func, x_data, y_grad, x_grad_grad, params=(),
