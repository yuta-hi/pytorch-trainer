from chainer.functions.connection import linear
from chainer import initializers
from chainer import link


class Linear(link.Link):

    """Linear layer (a.k.a. fully-connected layer).

    This is a link that wraps the :func:`~chainer.functions.linear` function,
    and holds a weight matrix ``W`` and optionally a bias vector ``b`` as
    parameters.

    The weight matrix ``W`` is initialized with i.i.d. Gaussian samples, each
    of which has zero mean and deviation :math:`\\sqrt{1/\\text{in_size}}`. The
    bias vector ``b`` is of size ``out_size``. Each element is initialized with
    the ``bias`` value. If ``nobias`` argument is set to True, then this link
    does not hold a bias vector.

    Args:
        in_size (int): Dimension of input vectors. If it's ``None`` or ommited,
            parameter initialization will be deferred until the first forward
            data pass at which time the size will be determined.
        out_size (int): Dimension of output vectors.
        bias (float): Initial bias value.
        nobias (bool): If ``True``, then this function does not use the bias.
        initialW (2-D array): Initial weight value. If ``None``, the default
            initializer is used to initialize the weight matrix.
            May also be a callable that takes ``numpy.ndarray`` or
            ``cupy.ndarray`` and edits its value.
        initial_bias (1-D array): Initial bias value. If ``None``, then this
            function uses to initialize ``bias``.
            May also be a callable that takes ``numpy.ndarray`` or
            ``cupy.ndarray`` and edits its value.

    .. seealso:: :func:`~chainer.functions.linear`

    Attributes:
        W (~chainer.Variable): Weight parameter.
        b (~chainer.Variable): Bias parameter.

    .. admonition:: Example

        There are three ways to make a Linear link.

        Define an input vector ``x`` as below,

        >>> x = np.random.rand(1, 5).astype(np.float32)

        and then,

        1. Give both input and output sizes:

            >>> l = L.Linear(5, 10)
            >>> y = l(x)
            >>> y.shape
            (1, 10)

        2. Give the output size only:

            >>> l = L.Linear(10)
            >>> y = l(x)
            >>> y.shape
            (1, 10)

        3. If you specify other arguments other than ``in_size`` and
            ``out_size``, you need to give them as keyword auguments.

            >>> l = L.Linear(5, 10, wscale=2, nobias=True)
            >>> y = l(x)
            >>> y.shape
            (1, 10)

            >>> l = L.Linear(10, wscale=2, nobias=True)
            >>> y = l(x)
            >>> y.shape
            (1, 10)

    """

    def __init__(self, in_size, out_size=None, bias=0, nobias=False,
                 initialW=None, initial_bias=None):
        super(Linear, self).__init__()

        # For backward compatibility
        self.initialW = initialW
<<<<<<< HEAD
        self._W_initializer = initializers._get_initializer(initialW)

        if in_size is None:
            self.out_size = out_size
            self.add_uninitialized_param('W')
        elif out_size is None:
            self.out_size = in_size
            self.add_uninitialized_param('W')
        else:
            self.out_size = out_size
=======
        self.out_size = out_size

        self.add_param('W', initializer=initializers._get_initializer(
            initialW))
        if in_size is not None:
>>>>>>> 5d300549
            self._initialize_params(in_size)

        if nobias:
            self.b = None
        else:
            if initial_bias is None:
                initial_bias = bias
            bias_initializer = initializers._get_initializer(initial_bias)
            self.add_param('b', self.out_size, initializer=bias_initializer)

    def _initialize_params(self, in_size):
        self.W.initialize((self.out_size, in_size))

    def __call__(self, x):
        """Applies the linear layer.

        Args:
            x (~chainer.Variable): Batch of input vectors.

        Returns:
            ~chainer.Variable: Output of the linear layer.

        """
        if self.W.data is None:
            self._initialize_params(x.size // x.shape[0])
        return linear.linear(x, self.W, self.b)<|MERGE_RESOLUTION|>--- conflicted
+++ resolved
@@ -45,7 +45,7 @@
 
         Define an input vector ``x`` as below,
 
-        >>> x = np.random.rand(1, 5).astype(np.float32)
+        >>> x = np.array([[0, 1, 2, 3, 4]], 'f')
 
         and then,
 
@@ -63,15 +63,21 @@
             >>> y.shape
             (1, 10)
 
-        3. If you specify other arguments other than ``in_size`` and
-            ``out_size``, you need to give them as keyword auguments.
-
-            >>> l = L.Linear(5, 10, wscale=2, nobias=True)
+            >>> l = L.Linear(None, 10)
             >>> y = l(x)
             >>> y.shape
             (1, 10)
 
-            >>> l = L.Linear(10, wscale=2, nobias=True)
+        3. If you want to specify other arguments other than ``out_size`` when
+            you ommitted the ``in_size`` argument, you need to give parameters
+            as keyword auguments. So the below two cases are the same.
+
+            >>> l = L.Linear(5, 10, 0, True)
+            >>> y = l(x)
+            >>> y.shape
+            (1, 10)
+
+            >>> l = L.Linear(10, bias=2, nobias=True)
             >>> y = l(x)
             >>> y.shape
             (1, 10)
@@ -81,27 +87,17 @@
     def __init__(self, in_size, out_size=None, bias=0, nobias=False,
                  initialW=None, initial_bias=None):
         super(Linear, self).__init__()
+        
+        if out_size is None:
+            in_size, out_size = None, out_size
 
         # For backward compatibility
         self.initialW = initialW
-<<<<<<< HEAD
-        self._W_initializer = initializers._get_initializer(initialW)
-
-        if in_size is None:
-            self.out_size = out_size
-            self.add_uninitialized_param('W')
-        elif out_size is None:
-            self.out_size = in_size
-            self.add_uninitialized_param('W')
-        else:
-            self.out_size = out_size
-=======
         self.out_size = out_size
 
         self.add_param('W', initializer=initializers._get_initializer(
             initialW))
         if in_size is not None:
->>>>>>> 5d300549
             self._initialize_params(in_size)
 
         if nobias:
