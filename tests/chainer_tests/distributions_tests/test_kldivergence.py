import unittest

import chainer
from chainer.backends import cuda
from chainer import distributions
from chainer import testing
from chainer.testing import attr
import numpy


@testing.parameterize(*testing.product({
    'shape': [(3, 2), (1,)],
    'is_variable': [True, False],
}))
@testing.fix_random()
class TestKLDivergence(unittest.TestCase):

    def check_kl(self, dist1, dist2):
        kl = chainer.kl_divergence(dist1, dist2).data
        if isinstance(kl, cuda.ndarray):
            kl = kl.get()

        sample = dist1.sample(300000)
        mc_kl = dist1.log_prob(sample).data - dist2.log_prob(sample).data
        if isinstance(mc_kl, cuda.ndarray):
            mc_kl = mc_kl.get()
        mc_kl = numpy.nanmean(mc_kl, axis=0)

        testing.assert_allclose(kl, mc_kl, atol=1e-2, rtol=1e-2)

    def encode_params(self, params, is_gpu=False):
        if is_gpu:
            params = {k: cuda.to_gpu(v) for k, v in params.items()}

        if self.is_variable:
            params = {k: chainer.Variable(v) for k, v in params.items()}

        return params

    def make_bernoulli_dist(self, is_gpu=False):
        p = numpy.random.uniform(0, 1, self.shape).astype(numpy.float32)
        params = self.encode_params({"p": p}, is_gpu)
        return distributions.Bernoulli(**params)

    def make_beta_dist(self, is_gpu=False):
        a = numpy.random.uniform(0.5, 10, self.shape).astype(numpy.float32)
        b = numpy.random.uniform(0.5, 10, self.shape).astype(numpy.float32)
        params = self.encode_params({"a": a, "b": b}, is_gpu)
        return distributions.Beta(**params)

    def make_categorical_dist(self, is_gpu=False):
        p = numpy.random.normal(size=self.shape+(3,)).astype(numpy.float32)
        p = numpy.exp(p)
        p /= numpy.expand_dims(p.sum(axis=-1), axis=-1)
        params = self.encode_params({"p": p}, is_gpu)
        return distributions.Categorical(**params)

    def make_dirichlet_dist(self, is_gpu=False):
        alpha = numpy.random.uniform(
            0.5, 10, self.shape + (3,)).astype(numpy.float32)
        params = self.encode_params({"alpha": alpha}, is_gpu)
        return distributions.Dirichlet(**params)

<<<<<<< HEAD
    def make_exponential_dist(self, is_gpu=False):
        lam = numpy.exp(
            numpy.random.uniform(0, 0.5, self.shape)).astype(numpy.float32)
        params = self.encode_params({"lam": lam}, is_gpu)
        return distributions.Exponential(**params)
=======
    def make_gamma_dist(self, is_gpu=False):
        k = numpy.random.uniform(1, 5, self.shape).astype(numpy.float32)
        theta = numpy.random.uniform(0, 2, self.shape).astype(numpy.float32)
        params = self.encode_params({"k": k, "theta": theta}, is_gpu)
        return distributions.Gamma(**params)
>>>>>>> 52ff92b8

    def make_laplace_dist(self, is_gpu=False):
        loc = numpy.random.uniform(-1, 1, self.shape).astype(numpy.float32)
        scale = numpy.exp(
            numpy.random.uniform(-1, 1, self.shape)).astype(numpy.float32)
        params = self.encode_params({"loc": loc, "scale": scale}, is_gpu)
        return distributions.Laplace(**params)

    def make_log_normal_dist(self, is_gpu=False):
        mu = numpy.random.uniform(-1, 1, self.shape).astype(numpy.float32)
        sigma = numpy.exp(
            numpy.random.uniform(-1, 1, self.shape)).astype(numpy.float32)
        params = self.encode_params({"mu": mu, "sigma": sigma}, is_gpu)
        return distributions.LogNormal(**params)

    def make_normal_dist(self, is_gpu=False, use_log_scale=False):
        loc = numpy.random.uniform(-1, 1, self.shape).astype(numpy.float32)
        if use_log_scale:
            log_scale = numpy.random.uniform(
                -1, 1, self.shape).astype(numpy.float32)
            params = self.encode_params(
                {"loc": loc, "log_scale": log_scale}, is_gpu)
        else:
            scale = numpy.exp(
                numpy.random.uniform(-1, 1, self.shape)).astype(numpy.float32)
            params = self.encode_params({"loc": loc, "scale": scale}, is_gpu)
        return distributions.Normal(**params)

    def make_multivariatenormal_dist(self, is_gpu=False):
        loc = numpy.random.uniform(
            -1, 1, self.shape + (3,)).astype(numpy.float32)
        cov = numpy.random.normal(size=(numpy.prod(self.shape),) + (3, 3))
        cov = [cov_.dot(cov_.T) for cov_ in cov]
        cov = numpy.vstack(cov).reshape(self.shape + (3, 3))
        scale_tril = numpy.linalg.cholesky(cov).astype(numpy.float32)
        params = self.encode_params(
            {"loc": loc, "scale_tril": scale_tril}, is_gpu)
        return distributions.MultivariateNormal(**params)

    def make_pareto_dist(self, is_gpu=False):
        scale = numpy.exp(numpy.random.uniform(
            0.5, 1, self.shape)).astype(numpy.float32)
        alpha = numpy.exp(numpy.random.uniform(
            1, 2, self.shape)).astype(numpy.float32)
        params = self.encode_params({"scale": scale, "alpha": alpha}, is_gpu)
        return distributions.Pareto(**params)

    def make_uniform_dist(self, is_gpu=False, low=None, high=None,
                          loc=None, scale=None, use_loc_scale=False):
        if use_loc_scale:
            if loc is None:
                loc = numpy.random.uniform(
                    -3, 0, self.shape).astype(numpy.float32)
            if scale is None:
                scale = numpy.random.uniform(
                    1, 5, self.shape).astype(numpy.float32)
            params = self.encode_params({"loc": loc, "scale": scale}, is_gpu)
        else:
            if low is None:
                low = numpy.random.uniform(
                    -3, 0, self.shape).astype(numpy.float32)
            if high is None:
                high = numpy.random.uniform(
                    low + 1, low + 6, self.shape).astype(numpy.float32)
            params = self.encode_params({"low": low, "high": high}, is_gpu)
        return distributions.Uniform(**params)

    def test_bernoulli_bernoulli_cpu(self):
        dist1 = self.make_bernoulli_dist()
        dist2 = self.make_bernoulli_dist()
        self.check_kl(dist1, dist2)

    @attr.gpu
    def test_bernoulli_bernoulli_gpu(self):
        dist1 = self.make_bernoulli_dist(True)
        dist2 = self.make_bernoulli_dist(True)
        self.check_kl(dist1, dist2)

    @testing.with_requires('scipy')
    def test_beta_beta_cpu(self):
        dist1 = self.make_beta_dist()
        dist2 = self.make_beta_dist()
        self.check_kl(dist1, dist2)

    @attr.gpu
    def test_beta_beta_gpu(self):
        dist1 = self.make_beta_dist(True)
        dist2 = self.make_beta_dist(True)
        self.check_kl(dist1, dist2)

    @testing.with_requires('numpy>=1.11')
    def test_categorical_categorical_cpu(self):
        dist1 = self.make_categorical_dist()
        dist2 = self.make_categorical_dist()
        self.check_kl(dist1, dist2)

    @attr.gpu
    def test_categorical_categorical_gpu(self):
        dist1 = self.make_categorical_dist(True)
        dist2 = self.make_categorical_dist(True)
        self.check_kl(dist1, dist2)

    @testing.with_requires('scipy')
    def test_dirichlet_dirichlet_cpu(self):
        dist1 = self.make_dirichlet_dist()
        dist2 = self.make_dirichlet_dist()
        self.check_kl(dist1, dist2)

    @attr.gpu
    def test_dirichlet_dirichlet_gpu(self):
        dist1 = self.make_dirichlet_dist(True)
        dist2 = self.make_dirichlet_dist(True)
        self.check_kl(dist1, dist2)

<<<<<<< HEAD
    def test_exponential_exponential_cpu(self):
        dist1 = self.make_exponential_dist()
        dist2 = self.make_exponential_dist()
        self.check_kl(dist1, dist2)

    @attr.gpu
    def test_exponential_exponential_gpu(self):
        dist1 = self.make_exponential_dist(True)
        dist2 = self.make_exponential_dist(True)
=======
    @testing.with_requires('scipy')
    def test_gamma_gamma_cpu(self):
        dist1 = self.make_gamma_dist()
        dist2 = self.make_gamma_dist()
        self.check_kl(dist1, dist2)

    @attr.gpu
    def test_gamma_gamma_gpu(self):
        dist1 = self.make_gamma_dist(True)
        dist2 = self.make_gamma_dist(True)
>>>>>>> 52ff92b8
        self.check_kl(dist1, dist2)

    def test_laplace_laplace_cpu(self):
        dist1 = self.make_laplace_dist()
        dist2 = self.make_laplace_dist()
        self.check_kl(dist1, dist2)

    @attr.gpu
    def test_laplace_laplace_gpu(self):
        dist1 = self.make_laplace_dist(True)
        dist2 = self.make_laplace_dist(True)
        self.check_kl(dist1, dist2)

    def test_log_normal_log_normal_cpu(self):
        dist1 = self.make_log_normal_dist()
        dist2 = self.make_log_normal_dist()
        self.check_kl(dist1, dist2)

    @attr.gpu
    def test_log_normal_log_normal_gpu(self):
        dist1 = self.make_log_normal_dist(True)
        dist2 = self.make_log_normal_dist(True)
        self.check_kl(dist1, dist2)

    def test_normal_normal_cpu(self):
        for use_log_scale1 in [True, False]:
            for use_log_scale2 in [True, False]:
                dist1 = self.make_normal_dist(use_log_scale=use_log_scale1)
                dist2 = self.make_normal_dist(use_log_scale=use_log_scale2)
                self.check_kl(dist1, dist2)

    @attr.gpu
    def test_normal_normal_gpu(self):
        for use_log_scale1 in [True, False]:
            for use_log_scale2 in [True, False]:
                dist1 = self.make_normal_dist(
                    True, use_log_scale=use_log_scale1)
                dist2 = self.make_normal_dist(
                    True, use_log_scale=use_log_scale2)
                self.check_kl(dist1, dist2)

    @testing.with_requires('scipy')
    def test_multivariatenormal_multivariatenormal_cpu(self):
        dist1 = self.make_multivariatenormal_dist()
        dist2 = self.make_multivariatenormal_dist()
        self.check_kl(dist1, dist2)

    @attr.gpu
    def test_multivariatenormal_multivariatenormal_gpu(self):
        dist1 = self.make_multivariatenormal_dist(True)
        dist2 = self.make_multivariatenormal_dist(True)
        self.check_kl(dist1, dist2)

    def test_pareto_pareto_cpu(self):
        dist1 = self.make_pareto_dist()
        dist2 = self.make_pareto_dist()
        self.check_kl(dist1, dist2)

    @attr.gpu
    def test_pareto_pareto_gpu(self):
        dist1 = self.make_pareto_dist(True)
        dist2 = self.make_pareto_dist(True)
        self.check_kl(dist1, dist2)

    def test_uniform_uniform_cpu(self):
        for use_loc_scale1 in [True, False]:
            for use_loc_scale2 in [True, False]:
                dist1 = self.make_uniform_dist(use_loc_scale=use_loc_scale1)
                dist2 = self.make_uniform_dist(use_loc_scale=use_loc_scale2)
                self.check_kl(dist1, dist2)

    @attr.gpu
    def test_uniform_uniform_gpu(self):
        for use_loc_scale1 in [True, False]:
            for use_loc_scale2 in [True, False]:
                dist1 = self.make_uniform_dist(
                    True, use_loc_scale=use_loc_scale1)
                dist2 = self.make_uniform_dist(
                    True, use_loc_scale=use_loc_scale2)
                self.check_kl(dist1, dist2)


testing.run_module(__name__, __file__)<|MERGE_RESOLUTION|>--- conflicted
+++ resolved
@@ -61,19 +61,17 @@
         params = self.encode_params({"alpha": alpha}, is_gpu)
         return distributions.Dirichlet(**params)
 
-<<<<<<< HEAD
     def make_exponential_dist(self, is_gpu=False):
         lam = numpy.exp(
             numpy.random.uniform(0, 0.5, self.shape)).astype(numpy.float32)
         params = self.encode_params({"lam": lam}, is_gpu)
         return distributions.Exponential(**params)
-=======
+
     def make_gamma_dist(self, is_gpu=False):
         k = numpy.random.uniform(1, 5, self.shape).astype(numpy.float32)
         theta = numpy.random.uniform(0, 2, self.shape).astype(numpy.float32)
         params = self.encode_params({"k": k, "theta": theta}, is_gpu)
         return distributions.Gamma(**params)
->>>>>>> 52ff92b8
 
     def make_laplace_dist(self, is_gpu=False):
         loc = numpy.random.uniform(-1, 1, self.shape).astype(numpy.float32)
@@ -188,7 +186,6 @@
         dist2 = self.make_dirichlet_dist(True)
         self.check_kl(dist1, dist2)
 
-<<<<<<< HEAD
     def test_exponential_exponential_cpu(self):
         dist1 = self.make_exponential_dist()
         dist2 = self.make_exponential_dist()
@@ -198,7 +195,8 @@
     def test_exponential_exponential_gpu(self):
         dist1 = self.make_exponential_dist(True)
         dist2 = self.make_exponential_dist(True)
-=======
+        self.check_kl(dist1, dist2)
+
     @testing.with_requires('scipy')
     def test_gamma_gamma_cpu(self):
         dist1 = self.make_gamma_dist()
@@ -209,7 +207,6 @@
     def test_gamma_gamma_gpu(self):
         dist1 = self.make_gamma_dist(True)
         dist2 = self.make_gamma_dist(True)
->>>>>>> 52ff92b8
         self.check_kl(dist1, dist2)
 
     def test_laplace_laplace_cpu(self):
