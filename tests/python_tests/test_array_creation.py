--- conflicted
+++ resolved
@@ -583,7 +583,6 @@
 
 
 @xchainer.testing.numpy_xchainer_array_equal()
-<<<<<<< HEAD
 @pytest.mark.parametrize('count', [-1, 0, 5])
 @pytest.mark.parametrize('device', ['native:0', 'cuda:0'])
 @xchainer.testing.parametrize_dtype_specifier('dtype_spec')
@@ -593,7 +592,9 @@
 
     iterable = (x * x for x in range(5))
     return xp.fromiter(iterable, dtype=dtype_spec, count=count)
-=======
+
+
+@xchainer.testing.numpy_xchainer_array_equal()
 @pytest.mark.parametrize('count', [-1, 0, 3])
 @pytest.mark.parametrize('sep', [' ', 'a'])
 @pytest.mark.parametrize('device', ['native:0', 'cuda:0'])
@@ -604,5 +605,4 @@
 
     elements = ['1', '2', '3']
     string = sep.join(elements)
-    return xp.fromstring(string, dtype=dtype_spec, count=count, sep=sep)
->>>>>>> 4685929d
+    return xp.fromstring(string, dtype=dtype_spec, count=count, sep=sep)