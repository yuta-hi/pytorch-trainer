import numpy
import pytest

import chainer
import chainerx
import chainerx.testing

from chainerx_tests import array_utils
from chainerx_tests import dtype_utils
from chainerx_tests import op_utils


@op_utils.op_test(['native:0', 'cuda:0'])
@chainer.testing.parameterize_pytest('a_shape,b_shape', [
    ((), ()),
    ((), (2, 3)),
    ((2, 0), (0, 3)),
    ((0, 0), (0, 0)),
    ((2, 3), (3, 4)),
    ((4, 5, 2), (3, 2, 5)),
    ((2, 3, 4, 4), (3, 4, 2)),
    ((2, 2, 3, 1), (2, 1, 3, 1,  4)),
    ((2, 4, 3), (1, 2, 3, 2))

    # TODO(niboshi): Add test cases for more than 2 ndim
])
@chainer.testing.parameterize_pytest(
    'in_dtypes,chx_expected_dtype', dtype_utils.result_dtypes_two_arrays)
@chainer.testing.parameterize_pytest('is_module', [True, False])
class TestDot(op_utils.NumpyOpTest):

    def setup(self):
        device = chainerx.get_default_device()
        a_dtype, b_dtype = self.in_dtypes
        a_kind = numpy.dtype(a_dtype).kind
        b_kind = numpy.dtype(b_dtype).kind
        # TODO(beam2d): Remove the skip after supporting non-float dot on CUDA
        if device.name == 'cuda:0' and (a_kind != 'f' and b_kind != 'f'):
            pytest.skip('non-float dot is not supported on CUDA')

        # Skip backward/double-backward tests for int dtypes
        if a_kind != 'f' or b_kind != 'f':
            self.skip_backward_test = True
            self.skip_double_backward_test = True
        # Skip backward/double-backward tests if the output will be
        # disconnected.
        # TODO(niboshi): Remove this skip condition after enabling backward()
        # for such cases.
        if self.a_shape and self.a_shape[-1] == 0:
            self.skip_backward_test = True
            self.skip_double_backward_test = True

        if a_dtype == 'float16' or b_dtype == 'float16':
            self.check_forward_options.update({
                'rtol': 1e-2, 'atol': 1e-2})
            self.check_backward_options.update({
                'rtol': 1e-2, 'atol': 1e-2})
            self.check_double_backward_options.update({
                'rtol': 1e-2, 'atol': 1e-2})

    def generate_inputs(self):
        a_dtype, b_dtype = self.in_dtypes
        a_shape = self.a_shape
        b_shape = self.b_shape
        a = numpy.random.uniform(-1, 1, a_shape).astype(a_dtype)
        b = numpy.random.uniform(-1, 1, b_shape).astype(b_dtype)
        return a, b

    def forward_xp(self, inputs, xp):
        a, b = inputs
        if self.is_module:
            y = xp.dot(a, b)
        else:
            y = a.dot(b)
        y = dtype_utils.cast_if_numpy_array(xp, y, self.chx_expected_dtype)
        return y,


@chainerx.testing.numpy_chainerx_array_equal(
    accept_error=(chainerx.DimensionError, ValueError))
@pytest.mark.parametrize('a_shape,b_shape', [
    ((3, 2), (1, 3)),
    ((4, 3, 2, 5), (6, 4, 1, 2))
])
@pytest.mark.parametrize_device(['native:0', 'cuda:0'])
def test_dot_invalid(is_module, xp, device, a_shape, b_shape, dtype):
    # TODO(beam2d): Remove the skip after supporting non-float dot on CUDA
    if device.name == 'cuda:0' and numpy.dtype(dtype).kind != 'f':
        return chainerx.testing.ignore()
    a = array_utils.create_dummy_ndarray(xp, a_shape, dtype)
    b = array_utils.create_dummy_ndarray(xp, b_shape, dtype)
    if is_module:
        return xp.dot(a, b)
    else:
        return a.dot(b)


class NumpyLinalgOpTest(op_utils.NumpyOpTest):

    dodge_nondifferentiable = True

    def setup(self):
        device = chainerx.get_default_device()
        if (device.backend.name == 'native'
                and not chainerx.linalg._is_lapack_available()):
            pytest.skip('LAPACK is not linked to ChainerX')
        self.check_backward_options.update({'rtol': 5e-3})
        self.check_double_backward_options.update({'rtol': 5e-3})


@op_utils.op_test(['native:0', 'cuda:0'])
@chainer.testing.parameterize(*(
    chainer.testing.product({
        'shape': [(1, 1), (3, 3), (6, 6)],
        'b_columns': [(), (1,), (3,), (4,)],
        'dtypes': [
            ('float32', 'float32'),
            ('float64', 'float64'),
            ('float64', 'float32'),
            ('float32', 'float64')]
    })
))
class TestSolve(NumpyLinalgOpTest):

    def generate_inputs(self):
        a = numpy.random.random(self.shape).astype(self.dtypes[0])
        b = numpy.random.random(
            (self.shape[0], *self.b_columns)).astype(self.dtypes[1])
        return a, b

    def forward_xp(self, inputs, xp):
        a, b = inputs
        out = xp.linalg.solve(a, b)
        return out,


@op_utils.op_test(['native:0', 'cuda:0'])
@chainer.testing.parameterize(*(
    chainer.testing.product({
        'shape': [(2, 3), (3, 2)],
        'dtype': ['float32', 'float64']
    })
))
class TestSolveFailing(NumpyLinalgOpTest):

    forward_accept_errors = (numpy.linalg.LinAlgError,
                             chainerx.DimensionError)

    def generate_inputs(self):
        a = numpy.random.random(self.shape).astype(self.dtype)
        b = numpy.random.random(self.shape).astype(self.dtype)
        return a, b

    def forward_xp(self, inputs, xp):
        a, b = inputs
        out = xp.linalg.solve(a, b)
        return out,


@op_utils.op_test(['native:0', 'cuda:0'])
@chainer.testing.parameterize_pytest('shape', [(3, 3)])
@chainer.testing.parameterize_pytest('dtype', ['float16'])
class TestSolveDtypeFailing(NumpyLinalgOpTest):

    forward_accept_errors = (TypeError,
                             chainerx.DtypeError)

    def generate_inputs(self):
        a = numpy.random.random(self.shape).astype(self.dtype)
        b = numpy.random.random(self.shape).astype(self.dtype)
        return a, b

    def forward_xp(self, inputs, xp):
        a, b = inputs
        out = xp.linalg.solve(a, b)
        return out,


@op_utils.op_test(['native:0', 'cuda:0'])
@chainer.testing.parameterize(*(
    chainer.testing.product({
        'shape': [(1, 1), (3, 3), (6, 6)],
        'dtype': ['float32', 'float64']
    })
))
class TestInverse(NumpyLinalgOpTest):

    def generate_inputs(self):
        a = numpy.random.random(self.shape).astype(self.dtype)
        return a,

    def forward_xp(self, inputs, xp):
        a, = inputs
        out = xp.linalg.inv(a)
        return out,


@op_utils.op_test(['native:0', 'cuda:0'])
@chainer.testing.parameterize(*(
    chainer.testing.product({
        'shape': [(2, 3), (3, 2)],
        'dtype': ['float32', 'float64']
    })
))
class TestInverseFailing(NumpyLinalgOpTest):

    forward_accept_errors = (numpy.linalg.LinAlgError,
                             chainerx.DimensionError)

    def generate_inputs(self):
        a = numpy.random.random(self.shape).astype(self.dtype)
        return a,

    def forward_xp(self, inputs, xp):
        a, = inputs
        out = xp.linalg.inv(a)
        return out,


@op_utils.op_test(['native:0', 'cuda:0'])
@chainer.testing.parameterize_pytest('shape', [(3, 3)])
@chainer.testing.parameterize_pytest('dtype', ['float16'])
class TestInverseDtypeFailing(NumpyLinalgOpTest):

    forward_accept_errors = (TypeError,
                             chainerx.DtypeError)

    def generate_inputs(self):
        a = numpy.random.random(self.shape).astype(self.dtype)
        return a,

    def forward_xp(self, inputs, xp):
        a, = inputs
        out = xp.linalg.inv(a)
        return out,


@op_utils.op_test(['native:0', 'cuda:0'])
@chainer.testing.parameterize(*(
    chainer.testing.product({
<<<<<<< HEAD
        'shape': [(1, 1), (3, 3), (6, 6)],
        'in_dtypes': ['float32', 'float64']
    })
))
class TestCholesky(NumpyLinalgOpTest):

    def generate_inputs(self):
        a = numpy.random.random(self.shape).astype(self.in_dtypes)
        # Make random square matrix a symmetric positive definite one
        a = numpy.array(a.T.dot(a)) + 1e-6 * numpy.eye(*self.shape)
=======
        'shape': [(1, 1), (2, 3), (3, 2), (6, 6)],
        'dtype': ['float32', 'float64'],
        'full_matrices': [False],
        'compute_uv': [True]
    }) + chainer.testing.product({
        'shape': [(1, 1), (2, 3), (3, 2), (6, 6)],
        'dtype': ['float32', 'float64'],
        'full_matrices': [True],
        'compute_uv': [False],
        'skip_backward_test': [True],
        'skip_double_backward_test': [True],
    })
))
class TestSVD(NumpyLinalgOpTest):

    def generate_inputs(self):
        a = numpy.random.random(self.shape).astype(self.dtype)
>>>>>>> 7252386e
        return a,

    def forward_xp(self, inputs, xp):
        a, = inputs
<<<<<<< HEAD

        # Input has to be symmetrized for backward test to work
        def symmetrize(A):
            L = xp.tril(A)
            return (L + L.T)/2.
        a = symmetrize(a)

        L = xp.linalg.cholesky(a)
        return L,
=======
        out = xp.linalg.svd(a,
                            full_matrices=self.full_matrices,
                            compute_uv=self.compute_uv)
        # NOTE: cuSOLVER's (CuPy's) and NumPy's outputs of u and v might
        # differ in signs, which is not a problem mathematically
        if self.compute_uv:
            u, s, v = out
            return xp.abs(u), s, xp.abs(v)
        else:
            s = out
            return s,


@op_utils.op_test(['native:0', 'cuda:0'])
@chainer.testing.parameterize_pytest('shape', [(2, 3)])
@chainer.testing.parameterize_pytest('dtype', ['float16'])
class TestSVDDtypeFailing(NumpyLinalgOpTest):

    forward_accept_errors = (TypeError,
                             chainerx.DtypeError)

    def generate_inputs(self):
        a = numpy.random.random(self.shape).astype(self.dtype)
        return a,

    def forward_xp(self, inputs, xp):
        a, = inputs
        out = xp.linalg.svd(a)
        u, s, v = out
        return xp.abs(u), s, xp.abs(v)
>>>>>>> 7252386e


@op_utils.op_test(['native:0', 'cuda:0'])
@chainer.testing.parameterize(*(
    chainer.testing.product({
<<<<<<< HEAD
        'shape': [(), (2, 3), (3, 2), (6, 6)],
        'in_dtypes': ['float32', 'float64'],
    })
))
class TestCholeskyFailing(NumpyLinalgOpTest):

    forward_accept_errors = (numpy.linalg.LinAlgError,
                             chainerx.ChainerxError,
                             chainerx.DimensionError)

    def generate_inputs(self):
        a = numpy.random.random(self.shape).astype(self.in_dtypes)
=======
        'shape': [(1, 1), (2, 3), (3, 2), (6, 6)],
        'rcond': [1e-15, 0.3, 0.5, 0.6],
        'dtype': ['float32', 'float64']
    })
))
class TestPseudoInverse(NumpyLinalgOpTest):

    def generate_inputs(self):
        a = numpy.random.random(self.shape).astype(self.dtype)
>>>>>>> 7252386e
        return a,

    def forward_xp(self, inputs, xp):
        a, = inputs
<<<<<<< HEAD
        L = xp.linalg.cholesky(a)
        return L,
=======
        out = xp.linalg.pinv(a, rcond=self.rcond)
        return out,
>>>>>>> 7252386e


@op_utils.op_test(['native:0', 'cuda:0'])
@chainer.testing.parameterize(*(
    chainer.testing.product({
<<<<<<< HEAD
        'in_dtypes': ['float32', 'float64'],
    })
))
class TestCholeskySemiDefiniteFailing(NumpyLinalgOpTest):

    forward_accept_errors = (numpy.linalg.LinAlgError,
                             chainerx.ChainerxError)

    def generate_inputs(self):
        a = numpy.array([[1, -2], [-2, 1]]).astype(self.in_dtypes)
=======
        'shape': [(), ],
        'rcond': [1e-15, ],
        'dtype': ['float32', 'float64']
    })
))
class TestPseudoInverseFailing(NumpyLinalgOpTest):

    forward_accept_errors = (numpy.linalg.LinAlgError,
                             chainerx.ChainerxError,
                             chainerx.DimensionError)

    def generate_inputs(self):
        a = numpy.random.random(self.shape).astype(self.dtype)
>>>>>>> 7252386e
        return a,

    def forward_xp(self, inputs, xp):
        a, = inputs
<<<<<<< HEAD
        L = xp.linalg.cholesky(a)
        return L,


@op_utils.op_test(['native:0', 'cuda:0'])
@chainer.testing.parameterize(*(
    chainer.testing.product({
        'shape': [(6, 6)],
        'in_dtypes': ['float16'],
    })
))
class TestCholeskyDtypeFailing(NumpyLinalgOpTest):
=======
        out = xp.linalg.pinv(a, rcond=self.rcond)
        return out,


@op_utils.op_test(['native:0', 'cuda:0'])
@chainer.testing.parameterize_pytest('shape', [(2, 3)])
@chainer.testing.parameterize_pytest('dtype', ['float16'])
class TestPseudoInverseDtypeFailing(NumpyLinalgOpTest):
>>>>>>> 7252386e

    forward_accept_errors = (TypeError,
                             chainerx.DtypeError)

    def generate_inputs(self):
<<<<<<< HEAD
        a = numpy.random.random(self.shape).astype(self.in_dtypes)
=======
        a = numpy.random.random(self.shape).astype(self.dtype)
>>>>>>> 7252386e
        return a,

    def forward_xp(self, inputs, xp):
        a, = inputs
<<<<<<< HEAD
        L = xp.linalg.cholesky(a)
        return L,
=======
        out = xp.linalg.pinv(a)
        return out,
>>>>>>> 7252386e
<|MERGE_RESOLUTION|>--- conflicted
+++ resolved
@@ -238,18 +238,6 @@
 @op_utils.op_test(['native:0', 'cuda:0'])
 @chainer.testing.parameterize(*(
     chainer.testing.product({
-<<<<<<< HEAD
-        'shape': [(1, 1), (3, 3), (6, 6)],
-        'in_dtypes': ['float32', 'float64']
-    })
-))
-class TestCholesky(NumpyLinalgOpTest):
-
-    def generate_inputs(self):
-        a = numpy.random.random(self.shape).astype(self.in_dtypes)
-        # Make random square matrix a symmetric positive definite one
-        a = numpy.array(a.T.dot(a)) + 1e-6 * numpy.eye(*self.shape)
-=======
         'shape': [(1, 1), (2, 3), (3, 2), (6, 6)],
         'dtype': ['float32', 'float64'],
         'full_matrices': [False],
@@ -267,22 +255,10 @@
 
     def generate_inputs(self):
         a = numpy.random.random(self.shape).astype(self.dtype)
->>>>>>> 7252386e
-        return a,
-
-    def forward_xp(self, inputs, xp):
-        a, = inputs
-<<<<<<< HEAD
-
-        # Input has to be symmetrized for backward test to work
-        def symmetrize(A):
-            L = xp.tril(A)
-            return (L + L.T)/2.
-        a = symmetrize(a)
-
-        L = xp.linalg.cholesky(a)
-        return L,
-=======
+        return a,
+
+    def forward_xp(self, inputs, xp):
+        a, = inputs
         out = xp.linalg.svd(a,
                             full_matrices=self.full_matrices,
                             compute_uv=self.compute_uv)
@@ -313,83 +289,117 @@
         out = xp.linalg.svd(a)
         u, s, v = out
         return xp.abs(u), s, xp.abs(v)
->>>>>>> 7252386e
-
-
-@op_utils.op_test(['native:0', 'cuda:0'])
-@chainer.testing.parameterize(*(
-    chainer.testing.product({
-<<<<<<< HEAD
-        'shape': [(), (2, 3), (3, 2), (6, 6)],
-        'in_dtypes': ['float32', 'float64'],
-    })
-))
-class TestCholeskyFailing(NumpyLinalgOpTest):
+
+
+@op_utils.op_test(['native:0', 'cuda:0'])
+@chainer.testing.parameterize(*(
+    chainer.testing.product({
+        'shape': [(1, 1), (2, 3), (3, 2), (6, 6)],
+        'rcond': [1e-15, 0.3, 0.5, 0.6],
+        'dtype': ['float32', 'float64']
+    })
+))
+class TestPseudoInverse(NumpyLinalgOpTest):
+
+    def generate_inputs(self):
+        a = numpy.random.random(self.shape).astype(self.dtype)
+        return a,
+
+    def forward_xp(self, inputs, xp):
+        a, = inputs
+        out = xp.linalg.pinv(a, rcond=self.rcond)
+        return out,
+
+
+@op_utils.op_test(['native:0', 'cuda:0'])
+@chainer.testing.parameterize(*(
+    chainer.testing.product({
+        'shape': [(), ],
+        'rcond': [1e-15, ],
+        'dtype': ['float32', 'float64']
+    })
+))
+class TestPseudoInverseFailing(NumpyLinalgOpTest):
 
     forward_accept_errors = (numpy.linalg.LinAlgError,
                              chainerx.ChainerxError,
                              chainerx.DimensionError)
 
     def generate_inputs(self):
+        a = numpy.random.random(self.shape).astype(self.dtype)
+        return a,
+
+    def forward_xp(self, inputs, xp):
+        a, = inputs
+        out = xp.linalg.pinv(a, rcond=self.rcond)
+        return out,
+
+
+@op_utils.op_test(['native:0', 'cuda:0'])
+@chainer.testing.parameterize_pytest('shape', [(2, 3)])
+@chainer.testing.parameterize_pytest('dtype', ['float16'])
+class TestPseudoInverseDtypeFailing(NumpyLinalgOpTest):
+
+    forward_accept_errors = (TypeError,
+                             chainerx.DtypeError)
+
+    def generate_inputs(self):
+        a = numpy.random.random(self.shape).astype(self.dtype)
+        return a,
+
+    def forward_xp(self, inputs, xp):
+        a, = inputs
+        out = xp.linalg.pinv(a)
+        return out,
+
+
+@op_utils.op_test(['native:0', 'cuda:0'])
+@chainer.testing.parameterize(*(
+    chainer.testing.product({
+        'shape': [(1, 1), (3, 3), (6, 6)],
+        'in_dtypes': ['float32', 'float64']
+    })
+))
+class TestCholesky(NumpyLinalgOpTest):
+
+    def generate_inputs(self):
         a = numpy.random.random(self.shape).astype(self.in_dtypes)
-=======
-        'shape': [(1, 1), (2, 3), (3, 2), (6, 6)],
-        'rcond': [1e-15, 0.3, 0.5, 0.6],
-        'dtype': ['float32', 'float64']
-    })
-))
-class TestPseudoInverse(NumpyLinalgOpTest):
-
-    def generate_inputs(self):
-        a = numpy.random.random(self.shape).astype(self.dtype)
->>>>>>> 7252386e
-        return a,
-
-    def forward_xp(self, inputs, xp):
-        a, = inputs
-<<<<<<< HEAD
+        # Make random square matrix a symmetric positive definite one
+        a = numpy.array(a.T.dot(a)) + 1e-6 * numpy.eye(*self.shape)
+        return a,
+
+    def forward_xp(self, inputs, xp):
+        a, = inputs
+
+        # Input has to be symmetrized for backward test to work
+        def symmetrize(A):
+            L = xp.tril(A)
+            return (L + L.T)/2.
+        a = symmetrize(a)
+
         L = xp.linalg.cholesky(a)
         return L,
-=======
-        out = xp.linalg.pinv(a, rcond=self.rcond)
-        return out,
->>>>>>> 7252386e
-
-
-@op_utils.op_test(['native:0', 'cuda:0'])
-@chainer.testing.parameterize(*(
-    chainer.testing.product({
-<<<<<<< HEAD
+
+
+@op_utils.op_test(['native:0', 'cuda:0'])
+@chainer.testing.parameterize(*(
+    chainer.testing.product({
+        'shape': [(), (2, 3), (3, 2), (6, 6)],
         'in_dtypes': ['float32', 'float64'],
     })
 ))
-class TestCholeskySemiDefiniteFailing(NumpyLinalgOpTest):
-
-    forward_accept_errors = (numpy.linalg.LinAlgError,
-                             chainerx.ChainerxError)
-
-    def generate_inputs(self):
-        a = numpy.array([[1, -2], [-2, 1]]).astype(self.in_dtypes)
-=======
-        'shape': [(), ],
-        'rcond': [1e-15, ],
-        'dtype': ['float32', 'float64']
-    })
-))
-class TestPseudoInverseFailing(NumpyLinalgOpTest):
+class TestCholeskyFailing(NumpyLinalgOpTest):
 
     forward_accept_errors = (numpy.linalg.LinAlgError,
                              chainerx.ChainerxError,
                              chainerx.DimensionError)
 
     def generate_inputs(self):
-        a = numpy.random.random(self.shape).astype(self.dtype)
->>>>>>> 7252386e
-        return a,
-
-    def forward_xp(self, inputs, xp):
-        a, = inputs
-<<<<<<< HEAD
+        a = numpy.random.random(self.shape).astype(self.in_dtypes)
+        return a,
+
+    def forward_xp(self, inputs, xp):
+        a, = inputs
         L = xp.linalg.cholesky(a)
         return L,
 
@@ -397,39 +407,41 @@
 @op_utils.op_test(['native:0', 'cuda:0'])
 @chainer.testing.parameterize(*(
     chainer.testing.product({
+        'in_dtypes': ['float32', 'float64'],
+    })
+))
+class TestCholeskySemiDefiniteFailing(NumpyLinalgOpTest):
+
+    forward_accept_errors = (numpy.linalg.LinAlgError,
+                             chainerx.ChainerxError)
+
+    def generate_inputs(self):
+        a = numpy.array([[1, -2], [-2, 1]]).astype(self.in_dtypes)
+        return a,
+
+    def forward_xp(self, inputs, xp):
+        a, = inputs
+        L = xp.linalg.cholesky(a)
+        return L,
+
+
+@op_utils.op_test(['native:0', 'cuda:0'])
+@chainer.testing.parameterize(*(
+    chainer.testing.product({
         'shape': [(6, 6)],
         'in_dtypes': ['float16'],
     })
 ))
 class TestCholeskyDtypeFailing(NumpyLinalgOpTest):
-=======
-        out = xp.linalg.pinv(a, rcond=self.rcond)
-        return out,
-
-
-@op_utils.op_test(['native:0', 'cuda:0'])
-@chainer.testing.parameterize_pytest('shape', [(2, 3)])
-@chainer.testing.parameterize_pytest('dtype', ['float16'])
-class TestPseudoInverseDtypeFailing(NumpyLinalgOpTest):
->>>>>>> 7252386e
 
     forward_accept_errors = (TypeError,
                              chainerx.DtypeError)
 
     def generate_inputs(self):
-<<<<<<< HEAD
         a = numpy.random.random(self.shape).astype(self.in_dtypes)
-=======
-        a = numpy.random.random(self.shape).astype(self.dtype)
->>>>>>> 7252386e
-        return a,
-
-    def forward_xp(self, inputs, xp):
-        a, = inputs
-<<<<<<< HEAD
+        return a,
+
+    def forward_xp(self, inputs, xp):
+        a, = inputs
         L = xp.linalg.cholesky(a)
-        return L,
-=======
-        out = xp.linalg.pinv(a)
-        return out,
->>>>>>> 7252386e
+        return L,