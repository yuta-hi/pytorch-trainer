--- conflicted
+++ resolved
@@ -7,7 +7,6 @@
 import numpy
 import pytest
 
-import chainer
 import chainerx
 import chainerx.testing
 
@@ -1180,62 +1179,6 @@
         return a.copy()
 
 
-<<<<<<< HEAD
-@op_utils.op_test(['native:0', 'cuda:0'])
-@chainer.testing.parameterize_pytest('indexing', ['xy', 'ij'])
-@chainer.testing.parameterize_pytest('input_arrs', [1, 2, 3, 4, 5, 6])
-class TestMeshgrid(op_utils.NumpyOpTest):
-
-    check_numpy_strides_compliance = False
-
-    def setup(self, dtype):
-        if numpy.dtype(dtype).kind != 'f':
-            self.skip_backward_test = True
-            self.skip_double_backward_test = True
-        self.dtype = dtype
-
-        if dtype == 'float16':
-            self.check_backward_options.update({'rtol': 1e-2, 'atol': 1e-2})
-
-    def generate_inputs(self):
-        arrs = ()
-        for _ in range(self.input_arrs):
-            arrs += (numpy.linspace(random.randint(-10, 0),
-                                    random.randint(1, 10),
-                                    random.randint(3, 7)).astype(self.dtype),)
-
-        return arrs
-
-    def forward_xp(self, inputs, xp):
-        return tuple(xp.meshgrid(*inputs, indexing=self.indexing))
-
-
-@chainerx.testing.numpy_chainerx_array_equal()
-def test_meshgrid_no_array(xp):
-    return xp.meshgrid()
-
-
-@chainerx.testing.numpy_chainerx_array_equal()
-@pytest.mark.parametrize('indexing', ['xy', 'ij'])
-def test_meshgrid_no_array_indexing(xp, indexing):
-    return xp.meshgrid(indexing=indexing)
-
-
-@chainerx.testing.numpy_chainerx_array_equal(
-    accept_error=(
-        chainerx.ChainerxError, ValueError))
-def test_meshgrid_invalid_kwarg_value(xp):
-    a = array_utils.create_dummy_ndarray(xp, (10,), 'float32')
-    return xp.meshgrid(a, a, indexing='xz')
-
-
-@chainerx.testing.numpy_chainerx_array_equal(
-    accept_error=(
-        chainerx.ChainerxError, TypeError))
-def test_meshgrid_invalid_kwarg(xp):
-    a = array_utils.create_dummy_ndarray(xp, (10,), 'float32')
-    return xp.meshgrid(a, a, indexing='xy', invalid_arg=0)
-=======
 @chainerx.testing.numpy_chainerx_array_equal()
 @pytest.mark.parametrize('shape,k', [
     ((2,), -1),
@@ -1323,4 +1266,59 @@
         tril = xp.tril(a, self.k)
         triu = xp.triu(a, self.k)
         return tril, triu,
->>>>>>> 79582dce
+
+
+@op_utils.op_test(['native:0', 'cuda:0'])
+@chainer.testing.parameterize_pytest('indexing', ['xy', 'ij'])
+@chainer.testing.parameterize_pytest('input_arrs', [1, 2, 3, 4, 5, 6])
+class TestMeshgrid(op_utils.NumpyOpTest):
+
+    check_numpy_strides_compliance = False
+
+    def setup(self, dtype):
+        if numpy.dtype(dtype).kind != 'f':
+            self.skip_backward_test = True
+            self.skip_double_backward_test = True
+        self.dtype = dtype
+
+        if dtype == 'float16':
+            self.check_backward_options.update({'rtol': 1e-2, 'atol': 1e-2})
+
+    def generate_inputs(self):
+        arrs = ()
+        for _ in range(self.input_arrs):
+            arrs += (numpy.linspace(random.randint(-10, 0),
+                                    random.randint(1, 10),
+                                    random.randint(3, 7)).astype(self.dtype),)
+
+        return arrs
+
+    def forward_xp(self, inputs, xp):
+        return tuple(xp.meshgrid(*inputs, indexing=self.indexing))
+
+
+@chainerx.testing.numpy_chainerx_array_equal()
+def test_meshgrid_no_array(xp):
+    return xp.meshgrid()
+
+
+@chainerx.testing.numpy_chainerx_array_equal()
+@pytest.mark.parametrize('indexing', ['xy', 'ij'])
+def test_meshgrid_no_array_indexing(xp, indexing):
+    return xp.meshgrid(indexing=indexing)
+
+
+@chainerx.testing.numpy_chainerx_array_equal(
+    accept_error=(
+        chainerx.ChainerxError, ValueError))
+def test_meshgrid_invalid_kwarg_value(xp):
+    a = array_utils.create_dummy_ndarray(xp, (10,), 'float32')
+    return xp.meshgrid(a, a, indexing='xz')
+
+
+@chainerx.testing.numpy_chainerx_array_equal(
+    accept_error=(
+        chainerx.ChainerxError, TypeError))
+def test_meshgrid_invalid_kwarg(xp):
+    a = array_utils.create_dummy_ndarray(xp, (10,), 'float32')
+    return xp.meshgrid(a, a, indexing='xy', invalid_arg=0)