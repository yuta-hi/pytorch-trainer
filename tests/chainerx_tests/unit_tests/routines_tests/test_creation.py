--- conflicted
+++ resolved
@@ -1179,29 +1179,6 @@
 
 
 @chainerx.testing.numpy_chainerx_array_equal()
-<<<<<<< HEAD
-@pytest.mark.parametrize('N,M,k', [
-    (2, 1, -2),
-    (2, 1, -1),
-    (2, 1, 0),
-    (2, 1, 1),
-    (2, 1, 2),
-    (3, 4, -4),
-    (3, 4, -1),
-    (3, 4, 1),
-    (3, 4, 4),
-    (6, 3, 1),
-    (6, 3, -1),
-    (3, 6, 1),
-    (3, 6, -1),
-])
-@pytest.mark.parametrize_device(['native:0', 'cuda:0'])
-@chainerx.testing.parametrize_dtype_specifier('dtype_spec')
-def test_tri(xp, N, M, k, dtype_spec, device):
-    if xp is numpy and isinstance(dtype_spec, chainerx.dtype):
-        dtype_spec = dtype_spec.name
-    out = xp.tri(N, M, k, dtype_spec)
-=======
 @pytest.mark.parametrize('shape,k', [
     ((2,), -1),
     ((2,), 0),
@@ -1221,21 +1198,11 @@
     if xp is numpy and isinstance(dtype_spec, chainerx.dtype):
         dtype_spec = dtype_spec.name
     out = xp.tri(*shape, k=k, dtype=dtype_spec)
->>>>>>> d2aa2d5d
     if dtype_spec in (None, Unspecified):
         out = dtype_utils.cast_if_numpy_array(xp, out, 'float32')
     return out
 
 
-<<<<<<< HEAD
-@op_utils.op_test(['native:0', 'cuda:0'])
-@chainer.testing.parameterize(*(
-    # Special shapes
-    chainer.testing.product({
-        'shape': [(2, 1), (3, 4), (6, 3), (3, 6)],
-        'k': [0, 1, -1],
-        'in_dtypes': ['float32', 'float64'],
-=======
 @chainerx.testing.numpy_chainerx_array_equal()
 @pytest.mark.parametrize('N,M,k', [
     (3, None, 1),
@@ -1275,17 +1242,12 @@
     chainer.testing.product({
         'shape': [(3,)],
         'k': [0, 1, -1, 5, -5],
->>>>>>> d2aa2d5d
         'skip_backward_test': [True],
         'skip_double_backward_test': [True]
     })
 ))
 class TestTrilTriu(op_utils.NumpyOpTest):
 
-<<<<<<< HEAD
-    def generate_inputs(self):
-        a = numpy.random.random(self.shape).astype(self.in_dtypes)
-=======
     def setup(self, float_dtype):
         self.dtype = float_dtype
         # backward with float16 sometimes does not pass tests with default rtol
@@ -1295,7 +1257,6 @@
 
     def generate_inputs(self):
         a = numpy.random.random(self.shape).astype(self.dtype)
->>>>>>> d2aa2d5d
         return a,
 
     def forward_xp(self, inputs, xp):
