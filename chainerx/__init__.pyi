import typing as tp

import numpy

from chainer import function_node


# TODO(okapies): Split this into independent .py and .pyi files
# mypy can't handle wildcard imports properly, so I aggregate
# the signatures under chainerx module to this place.
# See https://github.com/python/mypy/issues/5908 for the details


# chainerx_cc/chainerx/python/backend.cc
class Backend:
    @property
    def context(self) -> Context: ...

    @property
    def name(self) -> str: ...

    def get_device(self, arg0: int) -> Device: ...

    def get_device_count(self) -> int: ...


# chainerx_cc/chainerx/python/backprop_mode.cc
class NoBackpropMode:
    def __enter__(self) -> None: ...

    def __exit__(self, *args) -> None: ...


class ForceBackpropMode:
    def __enter__(self) -> None: ...

    def __exit__(self, *args) -> None: ...


@tp.overload
def no_backprop_mode(arg0: BackpropId) -> NoBackpropMode: ...


@tp.overload
def no_backprop_mode(arg0: tp.List[BackpropId]) -> NoBackpropMode: ...


@tp.overload
def no_backprop_mode(context: tp.Optional[Context]=None) -> NoBackpropMode: ...


@tp.overload
def force_backprop_mode(arg0: BackpropId) -> ForceBackpropMode: ...


@tp.overload
def force_backprop_mode(arg0: tp.List[BackpropId]) -> ForceBackpropMode: ...


@tp.overload
def force_backprop_mode(context: Context=None) -> ForceBackpropMode: ...


@tp.overload
def is_backprop_required(arg0: BackpropId) -> bool: ...


@tp.overload
def is_backprop_required(context: tp.Optional[Context]=None) -> bool: ...


# chainerx_cc/chainerx/python/backward.cc
def backward(
        arg0: tp.Union[ndarray, tp.List[ndarray]],
        backprop_id: tp.Optional[BackpropId]=None,
        enable_double_backprop: bool=...) -> None: ...


# python/check_backward.cc
def check_backward(
        func: tp.Callable[[ndarray], None],
        inputs: tp.List[ndarray],
        grad_outputs: tp.List[ndarray],
        eps: tp.List[ndarray],
        atol: float=...,
        rtol: float=...,
        backprop_id: tp.Optional[BackpropId]=None) -> None: ...


def check_double_backward(
        func: tp.Callable[[ndarray], None],
        inputs: tp.List[ndarray],
        grad_outputs: tp.List[ndarray],
        grad_grad_inputs: tp.List[ndarray],
        eps: tp.List[ndarray],
        atol: float=...,
        rtol: float=...,
        backprop_id: tp.Optional[BackpropId]=None) -> None: ...


# chainerx_cc/chainerx/python/context.cc
class Context:
    def get_backend(self, arg0: str) -> Backend: ...

    @tp.overload
    def get_device(self, arg0: str) -> Device: ...

    @tp.overload
    def get_device(self, arg0: str, arg1: int) -> Device: ...

    def make_backprop_id(self, backprop_name: str) -> BackpropId: ...

    def release_backprop_id(self, backprop_id: BackpropId) -> None: ...

    def _check_valid_backprop_id(self, backprop_id: BackpropId) -> None: ...


class ContextScope:
    def __enter__(self) -> None: ...

    def __exit__(self, *args) -> None: ...


def get_backend(arg0: str) -> Backend: ...


@tp.overload
def get_device(device: Device) -> Device: ...


@tp.overload
def get_device(arg0: str, arg1: tp.Optional[int]=None) -> Device: ...


def get_default_context() -> Context: ...


def set_default_context(arg0: Context) -> None: ...


def get_global_default_context() -> Context: ...


def set_global_default_context(arg0: Context) -> None: ...


# chainerx_cc/chainerx/python/device.cc
class Device:
    @property
    def backend(self) -> Backend: ...

    @property
    def context(self) -> Context: ...

    @property
    def index(self) -> int: ...

    @property
    def name(self) -> str: ...

    def synchronize(self) -> None: ...


def get_default_device() -> Device: ...


@tp.overload
def set_default_device(arg0: Device) -> None: ...


@tp.overload
def set_default_device(arg0: str) -> None: ...


@tp.overload
def using_device(arg0: Device) -> DeviceScope: ...


@tp.overload
def using_device(arg0: str, arg1: tp.Optional[int]=None) -> DeviceScope: ...


class DeviceScope:
    def __enter__(self) -> DeviceScope: ...

    def __exit__(self, *args) -> None: ...

    @property
    def device(self) -> Device: ...


# chainerx_cc/chainerx/python/error.cc
class BackendError(Exception): ...


class ChainerxError(Exception): ...


class ContextError(Exception): ...


class DeviceError(Exception): ...


class DimensionError(Exception): ...


class DtypeError(Exception): ...


class GradientCheckError(Exception): ...


class NotImplementedError(Exception): ...


# chainerx_cc/chainerx/python/graph.cc
class AnyGraph: ...


class BackpropId:
    @property
    def context(self) -> Context: ...

    @property
    def name(self) -> str: ...


class BackpropScope:
    def __enter__(self) -> BackpropId: ...

    def __exit__(self, *args) -> None: ...


# chainerx_cc/chainerx/python/array.cc
class ndarray:
    @property
    def T(self) -> ndarray: ...

    @property
    def data_ptr(self) -> int: ...

    @property
    def data_size(self) -> int: ...

    @property
    def device(self) -> Device: ...

    @property
    def dtype(self) -> numpy.dtype: ...

    @property
    def grad(self) -> tp.Optional[ndarray]: ...

    @property
    def is_contiguous(self) -> bool: ...

    @property
    def itemsize(self) -> int: ...

    @property
    def nbytes(self) -> int: ...

    @property
    def ndim(self) -> int: ...

    @property
    def offset(self) -> int: ...

    @property
    def shape(self) -> tp.Tuple[int, ...]: ...

    @property
    def size(self) -> int: ...

    @property
    def strides(self) -> tp.Tuple[int, ...]: ...

    def __add__(self, arg0: tp.Any) -> ndarray: ...

    def __and__(self, arg0: tp.Any) -> ndarray: ...

    def __bool__(self) -> bool: ...

    def __float__(self) -> float: ...

    def __ge__(self, arg0: ndarray) -> ndarray: ...

    def __getitem__(self, key: tp.Any) -> ndarray: ...

    def __gt__(self, arg0: tp.Any) -> ndarray: ...

    def __iadd__(self, arg0: tp.Any) -> ndarray: ...

    def __iand__(self, arg0: tp.Any) -> ndarray: ...

    def __imul__(self, arg0: tp.Any) -> ndarray: ...

    def __init__(
            self,
            shape: tp.Union[int, tp.Sequence[int]],
            dtype: tp.Any,
            device: tp.Optional[Device]=None) -> None: ...

    def __int__(self) -> int: ...

    def __ior__(self, arg0: tp.Any) -> ndarray: ...

    def __isub__(self, arg0: tp.Any) -> ndarray: ...

    def __itruediv__(self, arg0: tp.Any) -> ndarray: ...

    def __ixor__(self, arg0: tp.Any) -> ndarray: ...

    def __le__(self, arg0: ndarray) -> ndarray: ...

    def __len__(self) -> int: ...

    def __lt__(self, arg0: tp.Any) -> ndarray: ...

    def __mul__(self, arg0: tp.Any) -> ndarray: ...

    def __neg__(self) -> ndarray: ...

    def __or__(self, arg0: tp.Any) -> ndarray: ...

    def __pow__(self, arg0: tp.Any) -> ndarray: ...

    def __radd__(self, arg0: tp.Any) -> ndarray: ...

    def __rand__(self, arg0: tp.Any) -> ndarray: ...

    def __repr__(self) -> str: ...

    def __rmul__(self, arg0: tp.Any) -> ndarray: ...

    def __ror__(self, arg0: tp.Any) -> ndarray: ...

    def __rpow__(self, arg0: tp.Any) -> ndarray: ...

    def __rsub__(self, arg0: tp.Any) -> ndarray: ...

    def __rxor__(self, arg0: tp.Any) -> ndarray: ...

    def __sub__(self, arg0: tp.Any) -> ndarray: ...

    def __truediv__(self, arg0: tp.Any) -> ndarray: ...

    def __xor__(self, arg0: tp.Any) -> ndarray: ...

    def argmax(self, axis: tp.Optional[int]=None) -> ndarray: ...

    def argmin(self, axis: tp.Optional[int]=None) -> ndarray: ...

    @tp.overload
    def as_grad_stopped(self, copy: bool=...) -> ndarray: ...

    @tp.overload
    def as_grad_stopped(
            self,
            arg0: tp.List[BackpropId],
            copy: bool=...) -> ndarray: ...

    def astype(self, dtype: tp.Any, copy: bool=...) -> ndarray: ...

    def backward(
            self,
            backprop_id: tp.Optional[BackpropId]=None,
            enable_double_backprop: bool=...) -> None: ...

    def cleargrad(self, backprop_id: tp.Optional[BackpropId]=None) -> None: ...

    def clip(self, a_min: tp.Optional[int], a_max: tp.Optional[int]): ...

    def copy(self) -> ndarray: ...

    def dot(self, b: ndarray) -> ndarray: ...

    def fill(self, value: tp.Any) -> None: ...

    def get_grad(self, backprop_id: tp.Optional[BackpropId]=None) -> ndarray: ...

    @tp.overload
    def is_backprop_required(
            self,
            backprop_id:
            tp.Optional[BackpropId]=None) -> bool: ...

    @tp.overload
    def is_backprop_required(self, backprop_id: AnyGraph) -> bool: ...

    def is_grad_required(
            self,
            backprop_id: tp.Optional[BackpropId]=None) -> bool: ...

    @tp.overload
    def max(self,
            axis: int,
            keepdims: bool=...) -> ndarray: ...

    @tp.overload
    def max(self,
            axis: tp.Optional[tp.Tuple[int, ...]]=None,
            keepdims: bool=...) -> ndarray: ...

    @tp.overload
    def min(self,
            axis: int,
            keepdims: bool=...) -> ndarray: ...

    @tp.overload
    def min(self,
            axis: tp.Optional[tp.Tuple[int, ...]]=None,
            keepdims: bool=...) -> ndarray: ...

    def ravel(self) -> ndarray: ...

    def require_grad(
            self,
            backprop_id: tp.Optional[BackpropId]=None) -> ndarray: ...

    @tp.overload
    def reshape(self, arg0: tp.Union[int, tp.Sequence[int]]) -> ndarray: ...

    @tp.overload
    def reshape(self, *args: tp.Any) -> ndarray: ...

    def set_grad(
            self,
            grad: tp.Optional[ndarray],
            backprop_id: tp.Optional[BackpropId]=None) -> None: ...

    @tp.overload
    def squeeze(self, axis: tp.Optional[tp.Tuple[int, ...]]=None) -> ndarray: ...

    @tp.overload
    def squeeze(self, axis: int) -> ndarray: ...

    def swapaxes(self, axis1: int, axis2: int) -> ndarray: ...

    @tp.overload
    def sum(self, axis: int, keepdims: bool=...) -> ndarray: ...

    @tp.overload
    def sum(self,
            axis: tp.Optional[tp.Tuple[int, ...]]=None,
            keepdims: bool=...) -> ndarray: ...

    def take(self, indices: tp.Union[tp.Sequence[int], numpy.ndarray, ndarray],
             axis: tp.Optional[int]=None) -> ndarray: ...

    @tp.overload
    def to_device(self, arg0: Device) -> ndarray: ...

    @tp.overload
    def to_device(self, arg0: str, arg1: int) -> ndarray: ...

    @tp.overload
    def transpose(
            self,
            axes: tp.Optional[tp.List[int]]=None) -> ndarray: ...

    @tp.overload
    def transpose(self, *args: tp.Any) -> ndarray: ...

    @tp.overload
    def transpose(self, axes: int) -> ndarray: ...

    def view(self) -> ndarray: ...


# chainerx_cc/chainerx/python/routines.cc
def abs(x: ndarray) -> ndarray: ...


def add(x1: tp.Any, x2: tp.Any) -> ndarray: ...


def all(x: ndarray) -> ndarray: ...


def any(x: ndarray) -> ndarray: ...


def amax(a: ndarray,
         axis: tp.Union[int, tp.Optional[tp.List[int]]]=None,
         keepdims: bool=...) -> ndarray: ...


def amin(a: ndarray,
         axis: tp.Union[int, tp.Optional[tp.List[int]]]=None,
         keepdims: bool=...) -> ndarray: ...


def arange(
        start: tp.Any,
        stop: tp.Optional[tp.Any]=None,
        step: tp.Optional[tp.Any]=None,
        dtype: tp.Optional[tp.Any]=None,
        device: tp.Optional[Device]=None) -> ndarray: ...


def arccos(x: ndarray) -> ndarray: ...


def arccosh(x: ndarray) -> ndarray: ...


def arcsin(x: ndarray) -> ndarray: ...


def arcsinh(x: ndarray) -> ndarray: ...


def arctan(x: ndarray) -> ndarray: ...


def arctan2(x1: ndarray, x2: ndarray) -> ndarray: ...


def argmax(a: ndarray, axis: tp.Optional[int]=None) -> ndarray: ...

def argmin(a: ndarray, axis: tp.Optional[int]=None) -> ndarray: ...


def array(
        object: tp.Any,
        dtype: tp.Optional[tp.Any]=None,
        copy: bool=...,
        device: tp.Optional[Device]=None) -> ndarray: ...


def asarray(
        object: tp.Any,
        dtype: tp.Optional[tp.Any]=None,
        device: tp.Optional[Device]=None) -> ndarray: ...


def ascontiguousarray(
        a: tp.Any,
        dtype: tp.Optional[tp.Any]=None,
        device: tp.Optional[Device]=None) -> ndarray: ...


def atleast_2d(x: ndarray) -> ndarray: ...


def atleast_3d(x: ndarray) -> ndarray: ...


def average_pool(
        x: ndarray,
        ksize: tp.Union[int, tp.Tuple[int, ...]],
        stride: tp.Optional[tp.Union[int, tp.Tuple[int, ...]]]=None,
        pad: tp.Union[int, tp.Tuple[int, ...]]=...,
        pad_mode: str=...) -> ndarray: ...


def backprop_scope(backprop_name: str, context: tp.Any=None) -> BackpropScope: ...


def batch_norm(
        x: ndarray,
        gamma: ndarray,
        beta: ndarray,
        running_mean: ndarray,
        running_var: ndarray,
        eps: float=...,
        decay: float=...,
        axis: tp.Optional[tp.Union[int, tp.Tuple[int, ...]]]=None) -> ndarray: ...


def bitwise_and(x1: tp.Any, x2: tp.Any) -> ndarray: ...


def bitwise_or(x1: tp.Any, x2: tp.Any) -> ndarray: ...


def bitwise_xor(x1: tp.Any, x2: tp.Any) -> ndarray: ...


def broadcast_to(array: ndarray, shape: tp.Tuple[int, ...]) -> ndarray: ...


def ceil(x: ndarray) -> ndarray: ...


def concatenate(arrays: tp.List[ndarray], axis: tp.Optional[int]=...) -> ndarray: ...


def context_scope(arg0: Context) -> ContextScope: ...


def conv(
        x: ndarray,
        w: ndarray,
        b: tp.Optional[ndarray]=None,
        stride: tp.Union[int, tp.Tuple[int, ...]]=...,
        pad: tp.Union[int, tp.Tuple[int, ...]]=...,
        cover_all: bool=False) -> ndarray: ...


def conv_transpose(
        x: ndarray,
        w: ndarray,
        b: tp.Optional[ndarray]=None,
        stride: tp.Union[int, tp.Tuple[int, ...]]=...,
        pad: tp.Union[int, tp.Tuple[int, ...]]=...,
        outsize: tp.Optional[tp.Tuple[int, ...]]=None) -> ndarray: ...


def copy(a: ndarray) -> ndarray: ...

def cos(x: ndarray) -> ndarray: ...

def cosh(x: ndarray) -> ndarray: ...

def diag(v: ndarray, k: int=..., device: tp.Optional[Device]=None) -> ndarray: ...


def diagflat(
        v: ndarray,
        k: int=...,
        device: tp.Optional[Device]=None) -> ndarray: ...


def divide(x1: tp.Any, x2: tp.Any) -> ndarray: ...


def dot(a: ndarray, b: ndarray) -> ndarray: ...


def dstack(arrays: tp.List[ndarray]) -> ndarray: ...


def empty(
        shape: tp.Union[int, tp.Tuple[int, ...]],
        dtype: tp.Optional[tp.Any]=None,
        device: tp.Optional[Device]=None) -> ndarray: ...


def empty_like(a: ndarray, device: tp.Optional[Device]=None) -> ndarray: ...


def equal(x1: ndarray, x2: ndarray) -> ndarray: ...


def exp(x: ndarray) -> ndarray: ...


def expm1(x:ndarray) -> ndarray: ...


def exp2(x:ndarray) -> ndarray: ...


def eye(N: int,
        M: tp.Optional[int]=None,
        k: int=...,
        dtype: tp.Optional[tp.Any]=...,
        device: tp.Optional[Device]=None) -> ndarray: ...


def expand_dims(a: ndarray, axis: int) -> ndarray: ...


def fabs(x: ndarray) -> ndarray: ...


def fixed_batch_norm(
        x: ndarray,
        gamma: ndarray,
        beta: ndarray,
        mean: ndarray,
        var: ndarray,
        eps: float=...,
        axis: tp.Optional[tp.Union[int, tp.List[int]]]=None) -> ndarray: ...


def flip(
        a: ndarray,
        axes: tp.Optional[tp.Union[int, tp.List[int]]]=None) -> ndarray: ...


def fliplr(a: ndarray) -> ndarray: ...


def flipud(a: ndarray) -> ndarray: ...


def floor(x: ndarray) -> ndarray: ...


def frombuffer(
        buffer: tp.Any,
        dtype: tp.Optional[tp.Any]=...,
        count: int=...,
        offset: int=...,
        device: tp.Optional[Device]=None) -> ndarray: ...


def full(
        shape: tp.Union[int, tp.Tuple[int, ...]],
        fill_value: tp.Any,
        dtype: tp.Optional[tp.Any],
        device: tp.Optional[Device]=None) -> ndarray: ...


def full_like(
        a: ndarray,
        fill_value: tp.Any,
        device: tp.Optional[Device]=None) -> ndarray: ...


def greater(x1: ndarray, x2: ndarray) -> ndarray: ...


def greater_equal(x1: ndarray, x2: ndarray) -> ndarray: ...

def hstack(arrays: tp.List[ndarray]) -> ndarray: ...

def identity(
        n: int,
        dtype: tp.Optional[tp.Any]=None,
        device: tp.Optional[Device]=None) -> ndarray: ...


def is_available(): ...


def isfinite(x: ndarray) -> ndarray: ...


def isinf(x: ndarray) -> ndarray: ...


def isnan(x: ndarray) -> ndarray: ...


def less(x1: ndarray, x2: ndarray) -> ndarray: ...


def less_equal(x1: ndarray, x2: ndarray) -> ndarray: ...


def linear(
        x: ndarray,
        w: ndarray,
        b: tp.Optional[ndarray]=None,
        n_batch_axes: int=1) -> ndarray: ...


def linspace(
        start: tp.Any,
        stop: tp.Any,
        num: int=...,
        endpoint: bool=True,
        dtype: tp.Optional[tp.Any]=None,
        device: tp.Optional[Device]=None) -> ndarray: ...


def log(x: ndarray) -> ndarray: ...


def log10(x: ndarray) -> ndarray: ...


def log2(x: ndarray) -> ndarray: ...


def log1p(x: ndarray) -> ndarray: ...


def log_softmax(
        x: ndarray,
        axis: tp.Optional[tp.Union[int, tp.List[int]]]=None) -> ndarray: ...


def logical_and(x1: ndarray, x2: ndarray) -> ndarray: ...


def logical_or(x1: ndarray, x2: ndarray) -> ndarray: ...

def logical_xor(x1: ndarray, x2: ndarray) -> ndarray: ...

def logical_not(x: ndarray) -> ndarray: ...


def logsumexp(
        x: ndarray,
        axis: tp.Optional[tp.Union[int, tp.List[int]]]=None,
        keepdims: bool=...) -> ndarray: ...


def max_pool(
        x: ndarray,
        ksize: tp.Any,
        stride: tp.Union[int, tp.Tuple[int, ...]]=None,
        pad: tp.Union[int, tp.Tuple[int, ...]]=...,
        cover_all: bool=...) -> ndarray: ...


def maximum(x1: tp.Any, x2: tp.Any) -> ndarray: ...


def minimum(x1: tp.Any, x2: tp.Any) -> ndarray: ...


def moveaxis(a: ndarray, source: tp.Union[int, tp.Tuple[int, ...]],
             destination: tp.Union[int, tp.Tuple[int, ...]]) -> ndarray: ...


def multiply(x1: tp.Any, x2: tp.Any) -> ndarray: ...


def negative(x: ndarray) -> ndarray: ...


def not_equal(x1: ndarray, x2: ndarray) -> ndarray: ...


def ones(shape: tp.Union[int, tp.Sequence[int]],
         dtype: tp.Optional[tp.Any]=None,
         device: tp.Optional[Device]=None) -> ndarray: ...


def ones_like(a: ndarray, device: tp.Optional[Device]=None) -> ndarray: ...


<<<<<<< HEAD
def qr(a: ndarray) -> tp.Tuple[ndarray, ...]: ...


@tp.overload
=======
>>>>>>> 9472d08c
def reshape(
        a: ndarray,
        newshape: tp.Union[int, tp.Sequence[int]]) -> ndarray: ...


@tp.overload
def reshape(a: ndarray, *args: tp.Any) -> ndarray: ...

def sign(x: ndarray) -> ndarray: ...

def sin(x: ndarray) -> ndarray: ...

def sinh(x: ndarray) -> ndarray: ...

def sigmoid(x: ndarray) -> ndarray: ...

def relu(x: ndarray) -> ndarray: ...

def softmax(
        x: ndarray,
        axis: tp.Optional[tp.Union[int, tp.List[int]]]=None) -> ndarray: ...

def split(
        ary: ndarray,
        indices_or_sections: tp.Union[int, tp.List[int]],
        axis: int=...) -> tp.List[ndarray]: ...


def square(x: ndarray) -> ndarray: ...


def squared_difference(x1: tp.Any, x2: tp.Any) -> ndarray: ...


def sqrt(x: ndarray) -> ndarray: ...

def power(x1: tp.Any, x2: tp.Any) -> ndarray: ...

def squeeze(
        a: ndarray,
        axis: tp.Optional[tp.Union[int, tp.List[int]]]=None) -> ndarray: ...


def stack(arrays: tp.List[ndarray], axis: int=...) -> ndarray: ...


def subtract(x1: tp.Any, x2: tp.Any) -> ndarray: ...


def sum(a: ndarray,
        axis: tp.Optional[tp.Union[int, tp.List[int]]]=None,
        keepdims: bool=...) -> ndarray: ...


def swapaxes(a: ndarray, axis1: int, axis2: int) -> ndarray: ...


def take(a: ndarray, indices: ndarray, axis: tp.Optional[int]) -> ndarray: ...


def tan(x: ndarray) -> ndarray: ...


def tanh(x: ndarray) -> ndarray: ...


def to_numpy(array: ndarray, copy: bool=...) -> numpy.ndarray: ...


def _to_cupy(array: ndarray) -> numpy.ndarray: ...


def transpose(
        a: ndarray,
        axes: tp.Optional[tp.Union[int, tp.List[int]]]=None) -> ndarray: ...

def vstack(arrays: tp.List[ndarray]) -> ndarray: ...

def where(cond: ndarray, x: ndarray, y: ndarray) -> ndarray: ...


def zeros(
        shape: tp.Union[int, tp.Sequence[int]],
        dtype: tp.Optional[tp.Any]=None,
        device: tp.Optional[Device]=None) -> ndarray: ...


def zeros_like(a: ndarray, device: tp.Optional[Device]=None) -> ndarray: ...


# chainerx_cc/chainerx/python/chainer_interop.cc
def _function_node_forward(
        function_node: function_node.FunctionNode,
        inputs: tp.List[ndarray],
        outputs: tp.List[ndarray],
        input_indexes_to_retain: tp.List[int],
        output_indexes_to_retain: tp.List[int]) -> None: ...


# chainerx/creation/from_data.py
def asanyarray(
        a: ndarray,
        dtype: tp.Optional[tp.Any]=None,
        device: tp.Optional[Device]=None) -> ndarray: ...


def fromfile(
        file: str,
        dtype: tp.Optional[tp.Any]=...,
        count: int=...,
        sep: str=...,
        device: tp.Optional[Device]=None) -> ndarray: ...


def fromfunction(
        function: tp.Callable[..., tp.Any],
        shape: tp.Union[int, tp.Sequence[int]],
        **kwargs: tp.Any) -> ndarray: ...


def fromiter(
        iterable: tp.Iterable[tp.Any],
        dtype: tp.Optional[tp.Any],
        count: int=...,
        device: tp.Optional[Device]=None) -> ndarray: ...


def fromstring(
        string: str,
        dtype: tp.Optional[tp.Any]=float,
        count=...,
        sep=...,
        device=None) -> ndarray: ...


def loadtxt(
        fname: str,
        dtype: tp.Optional[tp.Any]=...,
        comments: tp.Optional[tp.Union[str, tp.Iterable[str]]]=...,
        delimiter: tp.Optional[str]=None,
        converters: tp.Optional[tp.Dict[int, tp.Callable[[str], tp.Any]]]=None,
        skiprows: int=...,
        usecols: tp.Optional[tp.Union[int, tp.Iterable[int]]]=None,
        unpack: bool=...,
        ndmin: int=...,
        encoding: tp.Optional[str]=...,
        device: tp.Optional[Device]=None) -> ndarray: ...


# chainerx/manipulation/shape.py
def ravel(a: ndarray) -> ndarray: ...


# chainerx/math/misc.py
def clip(a: ndarray, a_min: tp.Any, a_max: tp.Any) -> ndarray: ...<|MERGE_RESOLUTION|>--- conflicted
+++ resolved
@@ -827,13 +827,10 @@
 def ones_like(a: ndarray, device: tp.Optional[Device]=None) -> ndarray: ...
 
 
-<<<<<<< HEAD
 def qr(a: ndarray) -> tp.Tuple[ndarray, ...]: ...
 
 
 @tp.overload
-=======
->>>>>>> 9472d08c
 def reshape(
         a: ndarray,
         newshape: tp.Union[int, tp.Sequence[int]]) -> ndarray: ...
