--- conflicted
+++ resolved
@@ -108,13 +108,9 @@
 
     # Dump a computational graph from 'loss' variable at the first iteration
     # The "main" refers to the target link of the "main" optimizer.
-<<<<<<< HEAD
-    trainer.extend(extensions.DumpGraph('main/loss'))
-=======
     # TODO(niboshi): Temporarily disabled for chainerx. Fix it.
     if device.xp is not chainerx:
-        trainer.extend(extensions.dump_graph('main/loss'))
->>>>>>> 0e26944f
+        trainer.extend(extensions.DumpGraph('main/loss'))
 
     # Take a snapshot for each specified epoch
     frequency = args.epoch if args.frequency == -1 else max(1, args.frequency)
