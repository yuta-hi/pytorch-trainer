--- conflicted
+++ resolved
@@ -22,7 +22,15 @@
     }
 }
 
-<<<<<<< HEAD
+TEST(NativeDeviceTest, Allocate) {
+    size_t bytesize = 3;
+    NativeBackend backend;
+    NativeDevice device{backend, 0};
+    std::shared_ptr<void> ptr = device.Allocate(bytesize);
+
+    EXPECT_NE(nullptr, ptr);
+}
+
 TEST(NativeDeviceTest, FromBuffer) {
     size_t size = 3;
     size_t bytesize = size * sizeof(float);
@@ -36,21 +44,12 @@
 
     std::shared_ptr<void> dst = device.FromBuffer(src, bytesize);
     EXPECT_EQ(src.get(), dst.get());
-=======
-TEST(NativeDeviceTest, Allocate) {
-    size_t bytesize = 3;
-    NativeBackend backend;
-    NativeDevice device{backend, 0};
-    std::shared_ptr<void> ptr = device.Allocate(bytesize);
-
-    EXPECT_NE(nullptr, ptr);
 }
 
 TEST(NativeDeviceTest, Synchronize) {
     NativeBackend backend;
     NativeDevice device{backend, 0};
     EXPECT_NO_THROW(device.Synchronize());
->>>>>>> d08be952
 }
 
 }  // namespace
