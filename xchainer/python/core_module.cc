#include <pybind11/pybind11.h>

<<<<<<< HEAD
#include "xchainer/array.h"
#include "xchainer/dtype.h"
#include "xchainer/error.h"
#include "xchainer/scalar.h"
=======
#include "xchainer/python/dtype.h"
#include "xchainer/python/error.h"
#include "xchainer/python/scalar.h"
>>>>>>> 1adb1b33

namespace xchainer {
namespace {

void InitXchainerModule(pybind11::module& m) {
    m.doc() = "xChainer";
    m.attr("__name__") = "xchainer";  // Show each member as "xchainer.*" instead of "xchainer.core.*"
<<<<<<< HEAD

    py::register_exception<XchainerError>(m, "XchainerError");
    py::register_exception<DtypeError>(m, "DtypeError");
    py::register_exception<DimensionError>(m, "DimensionError");

    //
    // Types
    //

    {
        py::enum_<Dtype> dtype_type(m, "Dtype");
        for (Dtype dtype : GetAllDtypes()) {
            dtype_type.value(GetDtypeName(dtype), dtype);
        }
        dtype_type.export_values();
        dtype_type.def(py::init(&GetDtype));
        dtype_type.def_property_readonly("char", [](Dtype dtype) { return std::string(1, GetCharCode(dtype)); });
        dtype_type.def_property_readonly("itemsize", &GetElementSize);
        dtype_type.def_property_readonly("name", &GetDtypeName);
    }

    py::class_<Scalar>(m, "Scalar")
        .def(py::init<bool>())
        .def(py::init<int64_t>())
        .def(py::init<double>())
        .def(+py::self)
        .def(-py::self)
        .def("__bool__", &Scalar::operator bool)
        .def("__int__", &Scalar::operator int64_t)
        .def("__float__", &Scalar::operator double)
        .def("__repr__", &Scalar::ToString)
        .def_property_readonly("dtype", &Scalar::dtype);

    py::class_<Shape>{m, "Shape"}
        .def(py::init([](py::tuple tup) {  // __init__ by a tuple
            std::vector<int64_t> v;
            std::transform(tup.begin(), tup.end(), std::back_inserter(v), [](auto& item) { return py::cast<int64_t>(item); });
            return Shape(v);
        }))
        .def(py::self == py::self)
        .def("__eq__",  // Equality with a tuple
             [](const Shape& self, const py::tuple& tup) {
                 if (static_cast<size_t>(self.ndim()) != tup.size()) {
                     return false;
                 }
                 try {
                     return std::equal(self.begin(), self.end(), tup.begin(), tup.end(), [](const auto& dim, const auto& item) {
                         int64_t dim2 = py::cast<int64_t>(item);
                         return dim == dim2;
                     });
                 } catch (const py::cast_error& e) {
                     return false;
                 }
             })
        .def_property_readonly("ndim", &Shape::ndim)
        .def_property_readonly("size", &Shape::size)
        .def_property_readonly("total_size", &Shape::total_size);

    py::implicitly_convertible<py::tuple, Shape>();

    py::class_<Array, std::shared_ptr<Array>>{m, "Array"}
        .def(py::init([](const Shape& shape, Dtype dtype, py::list list) {
            auto total_size = shape.total_size();
            auto bytes = GetElementSize(dtype) * total_size;
            if (static_cast<size_t>(total_size) != list.size()) {
                throw DimensionError("Invalid data length");
            }

            std::shared_ptr<void> ptr = std::make_unique<uint8_t[]>(bytes);
            auto func = [&](auto dummy) {
                using T = decltype(dummy);
                std::transform(list.begin(), list.end(), reinterpret_cast<T*>(ptr.get()), [](auto& item) { return py::cast<T>(item); });
            };
            switch (dtype) {
                case Dtype::kBool:
                    func(static_cast<bool>(0));
                    break;
                case Dtype::kInt8:
                    func(static_cast<int8_t>(0));
                    break;
                case Dtype::kInt16:
                    func(static_cast<int16_t>(0));
                    break;
                case Dtype::kInt32:
                    func(static_cast<int32_t>(0));
                    break;
                case Dtype::kInt64:
                    func(static_cast<int64_t>(0));
                    break;
                case Dtype::kUInt8:
                    func(static_cast<uint8_t>(0));
                    break;
                case Dtype::kFloat32:
                    func(static_cast<float>(0));
                    break;
                case Dtype::kFloat64:
                    func(static_cast<double>(0));
                    break;
                default:
                    assert(0);
            }
            return Array{shape, dtype, ptr};
        }))
        .def_property_readonly("dtype", &Array::dtype)
        .def_property_readonly("shape", &Array::shape)
        .def_property_readonly("is_contiguous", &Array::is_contiguous)
        .def_property_readonly("total_size", &Array::total_size)
        .def_property_readonly("element_bytes", &Array::element_bytes)
        .def_property_readonly("total_bytes", &Array::total_bytes)
        .def_property_readonly("offset", &Array::offset)
        .def_property_readonly("debug_flat_data", [](const Array& self) {  // This method is a stub for testing
            py::list list;
            auto size = self.total_size();
            auto func = [&](auto dummy) {
                using T = decltype(dummy);
                const T& data = *std::static_pointer_cast<const T>(self.data());
                for (int64_t i = 0; i < size; ++i) {
                    list.append((&data)[i]);
                }
            };
            switch (self.dtype()) {
                case Dtype::kBool:
                    func(static_cast<bool>(0));
                    break;
                case Dtype::kInt8:
                    func(static_cast<int8_t>(0));
                    break;
                case Dtype::kInt16:
                    func(static_cast<int16_t>(0));
                    break;
                case Dtype::kInt32:
                    func(static_cast<int32_t>(0));
                    break;
                case Dtype::kInt64:
                    func(static_cast<int64_t>(0));
                    break;
                case Dtype::kUInt8:
                    func(static_cast<uint8_t>(0));
                    break;
                case Dtype::kFloat32:
                    func(static_cast<float>(0));
                    break;
                case Dtype::kFloat64:
                    func(static_cast<double>(0));
                    break;
                default:
                    assert(0);
            }
            return list;
        });
=======
>>>>>>> 1adb1b33
}
}  // namespace
}  // namespace xchainer

PYBIND11_MODULE(_core, m) {
    xchainer::InitXchainerModule(m);
    xchainer::InitXchainerDtype(m);
    xchainer::InitXchainerError(m);
    xchainer::InitXchainerScalar(m);
}<|MERGE_RESOLUTION|>--- conflicted
+++ resolved
@@ -1,15 +1,12 @@
 #include <pybind11/pybind11.h>
 
-<<<<<<< HEAD
 #include "xchainer/array.h"
-#include "xchainer/dtype.h"
-#include "xchainer/error.h"
-#include "xchainer/scalar.h"
-=======
+
+#include "xchainer/python/array.h"
 #include "xchainer/python/dtype.h"
 #include "xchainer/python/error.h"
 #include "xchainer/python/scalar.h"
->>>>>>> 1adb1b33
+#include "xchainer/python/shape.h"
 
 namespace xchainer {
 namespace {
@@ -17,159 +14,6 @@
 void InitXchainerModule(pybind11::module& m) {
     m.doc() = "xChainer";
     m.attr("__name__") = "xchainer";  // Show each member as "xchainer.*" instead of "xchainer.core.*"
-<<<<<<< HEAD
-
-    py::register_exception<XchainerError>(m, "XchainerError");
-    py::register_exception<DtypeError>(m, "DtypeError");
-    py::register_exception<DimensionError>(m, "DimensionError");
-
-    //
-    // Types
-    //
-
-    {
-        py::enum_<Dtype> dtype_type(m, "Dtype");
-        for (Dtype dtype : GetAllDtypes()) {
-            dtype_type.value(GetDtypeName(dtype), dtype);
-        }
-        dtype_type.export_values();
-        dtype_type.def(py::init(&GetDtype));
-        dtype_type.def_property_readonly("char", [](Dtype dtype) { return std::string(1, GetCharCode(dtype)); });
-        dtype_type.def_property_readonly("itemsize", &GetElementSize);
-        dtype_type.def_property_readonly("name", &GetDtypeName);
-    }
-
-    py::class_<Scalar>(m, "Scalar")
-        .def(py::init<bool>())
-        .def(py::init<int64_t>())
-        .def(py::init<double>())
-        .def(+py::self)
-        .def(-py::self)
-        .def("__bool__", &Scalar::operator bool)
-        .def("__int__", &Scalar::operator int64_t)
-        .def("__float__", &Scalar::operator double)
-        .def("__repr__", &Scalar::ToString)
-        .def_property_readonly("dtype", &Scalar::dtype);
-
-    py::class_<Shape>{m, "Shape"}
-        .def(py::init([](py::tuple tup) {  // __init__ by a tuple
-            std::vector<int64_t> v;
-            std::transform(tup.begin(), tup.end(), std::back_inserter(v), [](auto& item) { return py::cast<int64_t>(item); });
-            return Shape(v);
-        }))
-        .def(py::self == py::self)
-        .def("__eq__",  // Equality with a tuple
-             [](const Shape& self, const py::tuple& tup) {
-                 if (static_cast<size_t>(self.ndim()) != tup.size()) {
-                     return false;
-                 }
-                 try {
-                     return std::equal(self.begin(), self.end(), tup.begin(), tup.end(), [](const auto& dim, const auto& item) {
-                         int64_t dim2 = py::cast<int64_t>(item);
-                         return dim == dim2;
-                     });
-                 } catch (const py::cast_error& e) {
-                     return false;
-                 }
-             })
-        .def_property_readonly("ndim", &Shape::ndim)
-        .def_property_readonly("size", &Shape::size)
-        .def_property_readonly("total_size", &Shape::total_size);
-
-    py::implicitly_convertible<py::tuple, Shape>();
-
-    py::class_<Array, std::shared_ptr<Array>>{m, "Array"}
-        .def(py::init([](const Shape& shape, Dtype dtype, py::list list) {
-            auto total_size = shape.total_size();
-            auto bytes = GetElementSize(dtype) * total_size;
-            if (static_cast<size_t>(total_size) != list.size()) {
-                throw DimensionError("Invalid data length");
-            }
-
-            std::shared_ptr<void> ptr = std::make_unique<uint8_t[]>(bytes);
-            auto func = [&](auto dummy) {
-                using T = decltype(dummy);
-                std::transform(list.begin(), list.end(), reinterpret_cast<T*>(ptr.get()), [](auto& item) { return py::cast<T>(item); });
-            };
-            switch (dtype) {
-                case Dtype::kBool:
-                    func(static_cast<bool>(0));
-                    break;
-                case Dtype::kInt8:
-                    func(static_cast<int8_t>(0));
-                    break;
-                case Dtype::kInt16:
-                    func(static_cast<int16_t>(0));
-                    break;
-                case Dtype::kInt32:
-                    func(static_cast<int32_t>(0));
-                    break;
-                case Dtype::kInt64:
-                    func(static_cast<int64_t>(0));
-                    break;
-                case Dtype::kUInt8:
-                    func(static_cast<uint8_t>(0));
-                    break;
-                case Dtype::kFloat32:
-                    func(static_cast<float>(0));
-                    break;
-                case Dtype::kFloat64:
-                    func(static_cast<double>(0));
-                    break;
-                default:
-                    assert(0);
-            }
-            return Array{shape, dtype, ptr};
-        }))
-        .def_property_readonly("dtype", &Array::dtype)
-        .def_property_readonly("shape", &Array::shape)
-        .def_property_readonly("is_contiguous", &Array::is_contiguous)
-        .def_property_readonly("total_size", &Array::total_size)
-        .def_property_readonly("element_bytes", &Array::element_bytes)
-        .def_property_readonly("total_bytes", &Array::total_bytes)
-        .def_property_readonly("offset", &Array::offset)
-        .def_property_readonly("debug_flat_data", [](const Array& self) {  // This method is a stub for testing
-            py::list list;
-            auto size = self.total_size();
-            auto func = [&](auto dummy) {
-                using T = decltype(dummy);
-                const T& data = *std::static_pointer_cast<const T>(self.data());
-                for (int64_t i = 0; i < size; ++i) {
-                    list.append((&data)[i]);
-                }
-            };
-            switch (self.dtype()) {
-                case Dtype::kBool:
-                    func(static_cast<bool>(0));
-                    break;
-                case Dtype::kInt8:
-                    func(static_cast<int8_t>(0));
-                    break;
-                case Dtype::kInt16:
-                    func(static_cast<int16_t>(0));
-                    break;
-                case Dtype::kInt32:
-                    func(static_cast<int32_t>(0));
-                    break;
-                case Dtype::kInt64:
-                    func(static_cast<int64_t>(0));
-                    break;
-                case Dtype::kUInt8:
-                    func(static_cast<uint8_t>(0));
-                    break;
-                case Dtype::kFloat32:
-                    func(static_cast<float>(0));
-                    break;
-                case Dtype::kFloat64:
-                    func(static_cast<double>(0));
-                    break;
-                default:
-                    assert(0);
-            }
-            return list;
-        });
-=======
->>>>>>> 1adb1b33
 }
 }  // namespace
 }  // namespace xchainer
@@ -179,4 +23,6 @@
     xchainer::InitXchainerDtype(m);
     xchainer::InitXchainerError(m);
     xchainer::InitXchainerScalar(m);
+    xchainer::InitXchainerShape(m);
+    xchainer::InitXchainerArray(m);
 }