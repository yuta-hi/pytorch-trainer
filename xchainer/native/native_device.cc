--- conflicted
+++ resolved
@@ -218,7 +218,6 @@
     });
 }
 
-<<<<<<< HEAD
 void NativeDevice::Divide(const Array& lhs, const Array& rhs, const Array& out) {
     CheckDevicesCompatible(lhs, rhs, out);
     VisitDtype(lhs.dtype(), [&](auto pt) {
@@ -235,14 +234,9 @@
     });
 }
 
-void NativeDevice::IfLessElse(const Array& lhs, Scalar rhs, Scalar pos, const Array& neg, const Array& out) {
-    CheckDevicesCompatible(lhs, neg, out);
-    VisitDtype(lhs.dtype(), [&](auto pt) {
-=======
 void NativeDevice::IfLessElseASSA(const Array& x1, Scalar x2, Scalar pos, const Array& neg, const Array& out) {
     CheckDevicesCompatible(x1, neg, out);
     VisitDtype(out.dtype(), [&](auto pt) {
->>>>>>> 9c9e26a8
         using T = typename decltype(pt)::type;
         IndexableArray<const T> x1_iarray{x1};
         IndexableArray<const T> neg_iarray{neg};
