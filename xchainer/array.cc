#include "xchainer/array.h"

#include <cassert>
#include <cstring>

#ifdef XCHAINER_ENABLE_CUDA
#include <cuda.h>
#include <cuda_runtime.h>
#endif  // XCHAINER_ENABLE_CUDA

#include "xchainer/array_fill.h"
#include "xchainer/array_math.h"
#include "xchainer/array_repr.h"
#ifdef XCHAINER_ENABLE_CUDA
#include "xchainer/cuda/array_fill.h"
#include "xchainer/cuda/array_math.h"
#include "xchainer/cuda/cuda_runtime.h"
#endif  // XCHAINER_ENABLE_CUDA
#include "xchainer/device.h"
#include "xchainer/op_node.h"
#include "xchainer/scalar.h"

namespace xchainer {

namespace {

#ifdef XCHAINER_ENABLE_CUDA
std::shared_ptr<void> AllocateCudaManaged(size_t size) {
    std::shared_ptr<void> ptr{};
    {
        void* raw_ptr = nullptr;
        auto raw_ptr_scope = gsl::finally([&]() {
            if (raw_ptr && !ptr) {
                cudaFree(raw_ptr);
            }
        });
        cuda::CheckError(cudaMallocManaged(&raw_ptr, size, cudaMemAttachGlobal));
        ptr.reset(raw_ptr, cudaFree);
    }
    return ptr;
}
#endif  // XCHAINER_ENABLE_CUDA

std::shared_ptr<void> Allocate(const Device& device, size_t size) {
    if (device == MakeDevice("cpu")) {
        return std::make_unique<uint8_t[]>(size);
#ifdef XCHAINER_ENABLE_CUDA
    } else if (device == MakeDevice("cuda")) {
        return AllocateCudaManaged(size);
#endif  // XCHAINER_ENABLE_CUDA
    } else {
        throw DeviceError("invalid device");
    }
}

void MemoryCopy(const Device& device, void* dst_ptr, const void* src_ptr, size_t size) {
    if (device == MakeDevice("cpu")) {
        std::memcpy(dst_ptr, src_ptr, size);
#ifdef XCHAINER_ENABLE_CUDA
    } else if (device == MakeDevice("cuda")) {
        cuda::CheckError(cudaMemcpy(dst_ptr, src_ptr, size, cudaMemcpyHostToDevice));
#endif  // XCHAINER_ENABLE_CUDA
    } else {
        throw DeviceError("invalid device");
    }
}

}  // namespace

Array::Array(const Shape& shape, Dtype dtype, std::shared_ptr<void> data, bool requires_grad, int64_t offset)
    : shape_(shape),
      is_contiguous_(true),
      dtype_(dtype),
      data_(nullptr),
      requires_grad_(requires_grad),
      offset_(offset),
      node_(std::make_shared<ArrayNode>()) {
    Device device = GetCurrentDevice();
    if (device == MakeDevice("cpu")) {
        data_ = std::move(data);
#ifdef XCHAINER_ENABLE_CUDA
    } else if (device == MakeDevice("cuda")) {
        size_t size = static_cast<size_t>(shape_.total_size() * GetElementSize(dtype));
        data_ = AllocateCudaManaged(size);
        MemoryCopy(device, data_.get(), data.get(), size);
#endif  // XCHAINER_ENABLE_CUDA
    } else {
        throw DeviceError("invalid device");
    }
}

<<<<<<< HEAD
const std::shared_ptr<ArrayNode>& Array::RenewNode() {
    node_ = std::make_shared<ArrayNode>();
    return node_;
}

const nonstd::optional<Array>& Array::grad() const { return node_->grad(); }

void Array::set_grad(Array grad) { node_->set_grad(std::move(grad)); }

void Array::ClearGrad() { node_->ClearGrad(); }

=======
Array::Array(const Array& other)
    : shape_(other.shape_),
      is_contiguous_(other.is_contiguous_),
      dtype_(other.dtype_),
      requires_grad_(other.requires_grad_),
      offset_(other.offset_) {
    auto bytes = other.total_bytes();
    if (GetCurrentDevice() == MakeDevice("cpu")) {
        data_ = std::make_unique<uint8_t[]>(bytes);
#ifdef XCHAINER_ENABLE_CUDA
    } else if (GetCurrentDevice() == MakeDevice("cuda")) {
        // TODO(sonots): Better to use abstraction layer such as Allocate or MemoryCopy,
        // but they do not support all cases such as device to device, yet. We need refactoring.
        void* ret_ptr = nullptr;
        cuda::CheckError(cudaMallocManaged(&ret_ptr, bytes, cudaMemAttachGlobal));
        data_ = std::shared_ptr<void>(ret_ptr, ::cudaFree);
#endif  // XCHAINER_ENABLE_CUDA
    } else {
        throw DeviceError("invalid device");
    }
    other.Copy(*this);
}

>>>>>>> a4ce2b11
Array Array::Empty(const Shape& shape, Dtype dtype) {
    size_t size = static_cast<size_t>(shape.total_size() * GetElementSize(dtype));
    std::shared_ptr<void> data = Allocate(GetCurrentDevice(), size);
    return {shape, dtype, data};
}

Array Array::Full(const Shape& shape, Dtype dtype, const Scalar& scalar) {
    Array array = Empty(shape, dtype);
    array.Fill(scalar);
    return array;
}

Array Array::Full(const Shape& shape, const Scalar& scalar) { return Full(shape, scalar.dtype(), scalar); }

Array Array::Zeros(const Shape& shape, Dtype dtype) { return Full(shape, dtype, 0); }

Array Array::Ones(const Shape& shape, Dtype dtype) { return Full(shape, dtype, 1); }

Array Array::EmptyLike(const Array& array) { return Empty(array.shape(), array.dtype()); }

Array Array::FullLike(const Array& array, const Scalar& scalar) { return Full(array.shape(), array.dtype(), scalar); }

Array Array::ZerosLike(const Array& array) { return Zeros(array.shape(), array.dtype()); }

Array Array::OnesLike(const Array& array) { return Ones(array.shape(), array.dtype()); }

Array& Array::operator+=(const Array& rhs) {
    Add(rhs, *this);
    requires_grad_ |= rhs.requires_grad();
    return *this;
}

Array& Array::operator*=(const Array& rhs) {
    Mul(rhs, *this);
    requires_grad_ |= rhs.requires_grad();
    return *this;
}

Array Array::operator+(const Array& rhs) const {
    bool requires_grad = (requires_grad_ || rhs.requires_grad());
    Array out = {shape_, dtype_, std::make_unique<uint8_t[]>(total_bytes()), requires_grad, 0};
    Add(rhs, out);
    return out;
}

Array Array::operator*(const Array& rhs) const {
    bool requires_grad = (requires_grad_ || rhs.requires_grad());
    Array out = {shape_, dtype_, std::make_unique<uint8_t[]>(total_bytes()), requires_grad, 0};
    Mul(rhs, out);
    return out;
}

void Array::Copy(Array& out) const {
    if (requires_grad_) {
        std::shared_ptr<ArrayNode> out_node = out.RenewNode();
        auto in_func = [](const Array& gout) { return gout; };
        auto backward_functions = std::vector<std::function<Array(const Array&)>>{in_func};
        std::shared_ptr<OpNode> op_node =
            std::make_shared<OpNode>("copy", std::vector<std::shared_ptr<const ArrayNode>>{node_}, backward_functions);
        out_node->set_next_node(op_node);
    }

    Device device = GetCurrentDevice();
    if (device == MakeDevice("cpu")) {
        xchainer::Copy(*this, out);
#ifdef XCHAINER_ENABLE_CUDA
    } else if (device == MakeDevice("cuda")) {
        xchainer::cuda::Copy(*this, out);
#endif  // XCHAINER_ENABLE_CUDA
    } else {
        throw DeviceError("invalid device");
    }
}

void Array::Add(const Array& rhs, Array& out) const {
    if ((&out == this || &out == &rhs) && out.requires_grad_) {
        throw XchainerError("In-place operation (Add) is not supported for an array with requires_grad=true.");
    }

    // TODO: dtype conversion
    CheckEqual(dtype_, rhs.dtype());
    // TODO: broadcasting
    CheckEqual(shape_, rhs.shape());

    if (requires_grad_ || rhs.requires_grad()) {
        const Array& lhs = *this;
        std::shared_ptr<const ArrayNode> lhs_node = node();
        std::shared_ptr<const ArrayNode> rhs_node = rhs.node();
        std::shared_ptr<ArrayNode> out_node = out.RenewNode();
        std::function<Array(const Array&)> empty_func;
        auto lhs_func = lhs.requires_grad() ? [](const Array& gout) { return gout; } : empty_func;
        auto rhs_func = rhs.requires_grad() ? [](const Array& gout) { return gout; } : empty_func;
        auto backward_functions = std::vector<std::function<Array(const Array&)>>{lhs_func, rhs_func};
        std::shared_ptr<OpNode> op_node =
            std::make_shared<OpNode>("add", std::vector<std::shared_ptr<const ArrayNode>>{lhs_node, rhs_node}, backward_functions);
        out_node->set_next_node(op_node);
    }

    Device device = GetCurrentDevice();
    if (device == MakeDevice("cpu")) {
        xchainer::Add(*this, rhs, out);
#ifdef XCHAINER_ENABLE_CUDA
    } else if (device == MakeDevice("cuda")) {
        xchainer::cuda::Add(*this, rhs, out);
#endif  // XCHAINER_ENABLE_CUDA
    } else {
        throw DeviceError("invalid device");
    }
}

void Array::Mul(const Array& rhs, Array& out) const {
    if ((&out == this || &out == &rhs) && out.requires_grad_) {
        throw XchainerError("In-place operation (Mul) is not supported for an array with requires_grad=true.");
    }

    // TODO: dtype conversion
    CheckEqual(dtype_, rhs.dtype());
    // TODO: broadcasting
    CheckEqual(shape_, rhs.shape());

    if (requires_grad_ || rhs.requires_grad()) {
        std::shared_ptr<const ArrayNode> lhs_node = node();
        std::shared_ptr<const ArrayNode> rhs_node = rhs.node();
        std::shared_ptr<ArrayNode> out_node = out.RenewNode();
        std::function<Array(const Array&)> empty_func;
        // TODO(sonots): turn off constructing graph (requires_grad) in backward (but, turn on for double backprop)
        // TODO(hvy): capture rhs by view (value)
        auto lhs_func = requires_grad_ ? [rhs](const Array& gout) { return gout * rhs; } : empty_func;
        auto rhs_func = empty_func;
        if (rhs.requires_grad()) {
            if (this == &out) {
                // deep copy for in-place operation to keep original input
                Array lhs = *this;
                rhs_func = [lhs](const Array& gout) { return gout * lhs; };
            } else {
                rhs_func = [this](const Array& gout) { return gout * (*this); };
            }
        }
        auto backward_functions = std::vector<std::function<Array(const Array&)>>{lhs_func, rhs_func};
        std::shared_ptr<OpNode> op_node =
            std::make_shared<OpNode>("mul", std::vector<std::shared_ptr<const ArrayNode>>{lhs_node, rhs_node}, backward_functions);
        out_node->set_next_node(op_node);
    }

    Device device = GetCurrentDevice();
    if (device == MakeDevice("cpu")) {
        xchainer::Mul(*this, rhs, out);
#ifdef XCHAINER_ENABLE_CUDA
    } else if (device == MakeDevice("cuda")) {
        xchainer::cuda::Mul(*this, rhs, out);
#endif  // XCHAINER_ENABLE_CUDA
    } else {
        throw DeviceError("invalid device");
    }
}

void Array::Fill(Scalar value) {
    Device device = GetCurrentDevice();
    if (device == MakeDevice("cpu")) {
        xchainer::Fill(*this, value);
#ifdef XCHAINER_ENABLE_CUDA
    } else if (device == MakeDevice("cuda")) {
        xchainer::cuda::Fill(*this, value);
#endif  // XCHAINER_ENABLE_CUDA
    } else {
        throw DeviceError("invalid device");
    }
}

std::string Array::ToString() const { return ArrayRepr(*this); }

namespace {

void DebugDumpComputationalGraph(std::ostream& os, const ArrayNode& array_node, int indent) {
    static const char kIndentChar = ' ';

    os << std::string(static_cast<size_t>(indent * 2), kIndentChar) << "ArrayNode<" << &array_node << ">" << std::endl;

    std::shared_ptr<const OpNode> op = array_node.next_node();
    if (op) {
        os << std::string(static_cast<size_t>((indent + 1) * 2), kIndentChar) << "Op<" << op->name() << ">" << std::endl;
        for (const std::shared_ptr<const ArrayNode>& next_node : op->next_nodes()) {
            DebugDumpComputationalGraph(os, *next_node, static_cast<size_t>(indent + 2));
        }
    }
}

}  // namespace

void DebugDumpComputationalGraph(std::ostream& os, const Array& array, int indent) {
    DebugDumpComputationalGraph(os, *array.node(), indent);
}

}  // namespace xchainer<|MERGE_RESOLUTION|>--- conflicted
+++ resolved
@@ -89,19 +89,6 @@
     }
 }
 
-<<<<<<< HEAD
-const std::shared_ptr<ArrayNode>& Array::RenewNode() {
-    node_ = std::make_shared<ArrayNode>();
-    return node_;
-}
-
-const nonstd::optional<Array>& Array::grad() const { return node_->grad(); }
-
-void Array::set_grad(Array grad) { node_->set_grad(std::move(grad)); }
-
-void Array::ClearGrad() { node_->ClearGrad(); }
-
-=======
 Array::Array(const Array& other)
     : shape_(other.shape_),
       is_contiguous_(other.is_contiguous_),
@@ -125,7 +112,17 @@
     other.Copy(*this);
 }
 
->>>>>>> a4ce2b11
+const std::shared_ptr<ArrayNode>& Array::RenewNode() {
+    node_ = std::make_shared<ArrayNode>();
+    return node_;
+}
+
+const nonstd::optional<Array>& Array::grad() const { return node_->grad(); }
+
+void Array::set_grad(Array grad) { node_->set_grad(std::move(grad)); }
+
+void Array::ClearGrad() { node_->ClearGrad(); }
+
 Array Array::Empty(const Shape& shape, Dtype dtype) {
     size_t size = static_cast<size_t>(shape.total_size() * GetElementSize(dtype));
     std::shared_ptr<void> data = Allocate(GetCurrentDevice(), size);
