--- conflicted
+++ resolved
@@ -270,19 +270,11 @@
 }
 
 void Array::Fill(Scalar value) {
-<<<<<<< HEAD
-    Device device = GetCurrentDevice();
     // TODO(sonots): Use device.backend->Fill()
-    if (device.name() == "cpu") {
+    if (device().name() == "cpu") {
         xchainer::Fill(*this, value);
 #ifdef XCHAINER_ENABLE_CUDA
-    } else if (device.name() == "cuda") {
-=======
-    if (body_->device_ == MakeDevice("cpu")) {
-        xchainer::Fill(*this, value);
-#ifdef XCHAINER_ENABLE_CUDA
-    } else if (body_->device_ == MakeDevice("cuda")) {
->>>>>>> 710c68ea
+    } else if (device().name() == "cuda") {
         xchainer::cuda::Fill(*this, value);
 #endif  // XCHAINER_ENABLE_CUDA
     } else {
