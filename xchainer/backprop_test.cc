--- conflicted
+++ resolved
@@ -73,11 +73,14 @@
         }
     }
 
-    void CheckArrayHasGrad(const Array& a) const { EXPECT_TRUE(a.GetGrad().has_value()); }
-
-    void CheckArrayHasGrad(const std::vector<Array>& as) const {
+    void CheckArrayGrad(const Array& a) const {
+        ASSERT_TRUE(a.GetGrad().has_value());
+        EXPECT_EQ(&a.device(), &a.GetGrad()->device());
+    }
+
+    void CheckArrayGrad(const std::vector<Array>& as) const {
         for (const auto& a : as) {
-            CheckArrayHasGrad(a);
+            CheckArrayGrad(a);
         }
     }
 
@@ -101,12 +104,7 @@
             EXPECT_EQ(&target_input.device(), &target_input.GetGrad()->device());
             ExpectEqual<float>(expected_grads[i], *target_input.GetGrad());
         }
-<<<<<<< HEAD
-        CheckArrayHasGrad(y);
-=======
-        ASSERT_TRUE(y.GetGrad().has_value());
-        EXPECT_EQ(&y.device(), &y.GetGrad()->device());
->>>>>>> 4e5948d8
+        CheckArrayGrad(y);
     }
 
     template <typename Fprop>
