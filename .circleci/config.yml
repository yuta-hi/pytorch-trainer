version: 2
jobs:
  build:
    docker:
      - image: ubuntu:xenial
    steps:
      - checkout
      - run: |
          apt-get update
<<<<<<< HEAD
          apt-get install -y g++ cmake clang-format clang-tidy git
=======
          apt-get install -y g++ cmake clang-format clang-tidy git python3-dev
>>>>>>> dcde1ceb

      - run: |
          g++ --version
          cmake --version

      - restore_cache:
          key: dependency-cache-{{ .Branch }}-{{ checksum "CMakeLists.txt" }}

      - run: |
<<<<<<< HEAD
          find xchainer \( -name '*.cc' -o -name '*.h' \) -type f -print0 | xargs -0 -P4 -I{} bash -c 'diff -u {} <(clang-format {})'
          mkdir -p build && cd build && cmake .. && make clang-tidy && make && ctest
=======
          find . \( -name '*.cc' -o -name '*.h' \) -type f -print0 | xargs -0 -P4 -I{} bash -c 'diff -u {} <(clang-format {})'
          mkdir -p build && cd build && cmake -DBUILD_PYTHON=1 .. && make clang-tidy && make
>>>>>>> dcde1ceb

      - save_cache:
          key: dependency-cache-{{ .Branch }}-{{ checksum "CMakeLists.txt" }}
          paths:
            - build
  python-lint:
    docker:
      - image: circleci/python:3.6
    steps:
      - checkout
      - restore_cache:
          key: dependency-cache-pip-{{ .Branch }}-{{ .Revision }}

      - run: |
          python3 -m venv venv
          . venv/bin/activate
          pip install hacking
          pip install autopep8

      - save_cache:
          key: dependency-cache-pip-{{ .Branch }}-{{ .Revision }}
          paths:
            - "venv"

      - run: |
          . venv/bin/activate
          flake8 --version
          flake8 xchainer

      - run: |
          . venv/bin/activate
          autopep8 --version
          autopep8 -r xchainer --global-config .pep8 --diff | tee check_autopep8
          test ! -s check_autopep8

workflows:
  version: 2
  build_and_test:
    jobs:
      - build
      - python-lint<|MERGE_RESOLUTION|>--- conflicted
+++ resolved
@@ -7,11 +7,7 @@
       - checkout
       - run: |
           apt-get update
-<<<<<<< HEAD
-          apt-get install -y g++ cmake clang-format clang-tidy git
-=======
           apt-get install -y g++ cmake clang-format clang-tidy git python3-dev
->>>>>>> dcde1ceb
 
       - run: |
           g++ --version
@@ -21,13 +17,8 @@
           key: dependency-cache-{{ .Branch }}-{{ checksum "CMakeLists.txt" }}
 
       - run: |
-<<<<<<< HEAD
           find xchainer \( -name '*.cc' -o -name '*.h' \) -type f -print0 | xargs -0 -P4 -I{} bash -c 'diff -u {} <(clang-format {})'
-          mkdir -p build && cd build && cmake .. && make clang-tidy && make && ctest
-=======
-          find . \( -name '*.cc' -o -name '*.h' \) -type f -print0 | xargs -0 -P4 -I{} bash -c 'diff -u {} <(clang-format {})'
-          mkdir -p build && cd build && cmake -DBUILD_PYTHON=1 .. && make clang-tidy && make
->>>>>>> dcde1ceb
+          mkdir -p build && cd build && cmake -DBUILD_PYTHON=1 .. && make clang-tidy && make && ctest
 
       - save_cache:
           key: dependency-cache-{{ .Branch }}-{{ checksum "CMakeLists.txt" }}
