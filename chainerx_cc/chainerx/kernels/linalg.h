--- conflicted
+++ resolved
@@ -29,19 +29,11 @@
 
 class SvdKernel : public Kernel {
 public:
-<<<<<<< HEAD
-    static const char* name() { return "Svd"; }
-
     virtual void Call(const Array& a, const Array& u, const Array& s, const Array& vt, bool full_matrices, bool compute_uv) = 0;
-=======
-    virtual void Call(const Array& a, const Array& u, const Array& s, const Array& vt, bool full_matrices) = 0;
->>>>>>> 7140c503
 };
 
 class QrKernel : public Kernel {
 public:
-    static const char* name() { return "Qr"; }
-
     virtual void Call(const Array& a, const Array& q, const Array& r, const Array& tau, QrMode mode) = 0;
 };
 
