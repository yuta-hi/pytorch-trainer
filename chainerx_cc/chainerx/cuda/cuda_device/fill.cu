#include "chainerx/cuda/cuda_device.h"

#include <algorithm>
#include <cstdint>
#include <mutex>

#include <cuda_runtime.h>

#include "chainerx/array.h"
#include "chainerx/cuda/cast.cuh"
#include "chainerx/cuda/cuda.h"
#include "chainerx/cuda/cuda_runtime.h"
#include "chainerx/cuda/cuda_set_device_scope.h"
#include "chainerx/cuda/elementwise.cuh"
#include "chainerx/cuda/kernel_regist.h"
#include "chainerx/device.h"
#include "chainerx/dtype.h"
#include "chainerx/indexable_array.h"
#include "chainerx/indexer.h"
#include "chainerx/kernels/creation.h"
#include "chainerx/kernels/misc.h"
#include "chainerx/macro.h"
#include "chainerx/routines/creation.h"
#include "chainerx/scalar.h"
#include "chainerx/shape.h"

namespace chainerx {
namespace cuda {
namespace {

template <typename T>
struct ArangeImpl {
    using CudaType = cuda_internal::DataType<T>;
    __device__ void operator()(int64_t i, CudaType& out) { out = start + step * static_cast<CudaType>(i); }
    CudaType start;
    CudaType step;
};

class CudaArangeKernel : public ArangeKernel {
public:
    void Call(Scalar start, Scalar step, const Array& out) override {
        Device& device = out.device();
        CudaSetDeviceScope scope{device.index()};
        VisitDtype(out.dtype(), [&](auto pt) {
            using T = typename decltype(pt)::type;
            using CudaType = cuda_internal::DataType<T>;
            Elementwise<T>(ArangeImpl<T>{static_cast<CudaType>(start), static_cast<CudaType>(step)}, out);
        });
    }
};

CHAINERX_CUDA_REGISTER_KERNEL(ArangeKernel, CudaArangeKernel);

template <typename T>
struct IdentityImpl {
    using CudaType = cuda_internal::DataType<T>;
    explicit IdentityImpl(int64_t n) : n_plus_one{n + 1} {}
    __device__ void operator()(int64_t i, CudaType& out) { out = i % n_plus_one == 0 ? CudaType{1} : CudaType{0}; }
    int64_t n_plus_one;
};

class CudaIdentityKernel : public IdentityKernel {
public:
    void Call(const Array& out) override {
        CHAINERX_ASSERT(out.ndim() == 2);
        CHAINERX_ASSERT(out.shape()[0] == out.shape()[1]);

        Device& device = out.device();
        CudaSetDeviceScope scope{device.index()};
        VisitDtype(out.dtype(), [&](auto pt) {
            using T = typename decltype(pt)::type;
            Elementwise<T>(IdentityImpl<T>{out.shape()[0]}, out);
        });
    }
};

CHAINERX_CUDA_REGISTER_KERNEL(IdentityKernel, CudaIdentityKernel);

template <typename T>
struct EyeImpl {
    using CudaType = cuda_internal::DataType<T>;
    EyeImpl(int64_t m, int64_t k) : start{k < 0 ? -k * m : k}, stop{m * (m - k)}, step{m + 1} {}
    __device__ void operator()(int64_t i, CudaType& out) {
        out = start <= i && i < stop && (i - start) % step == 0 ? CudaType{1} : CudaType{0};
    }
    int64_t start;
    int64_t stop;
    int64_t step;
};

class CudaEyeKernel : public EyeKernel {
public:
    void Call(int64_t k, const Array& out) override {
        Device& device = out.device();
        CudaSetDeviceScope scope{device.index()};
        VisitDtype(out.dtype(), [k, &out](auto pt) {
            using T = typename decltype(pt)::type;
            Elementwise<T>(EyeImpl<T>{out.shape()[1], k}, out);
        });
    }
};

CHAINERX_CUDA_REGISTER_KERNEL(EyeKernel, CudaEyeKernel);

template <typename T>
__global__ void SetVecInMat(
        IndexableArray<const T, 1> vec_iarray,
        IndexableArray<T, 2> mat_iarray,
        Indexer<1> vec_indexer,
        Indexer<2> mat_indexer,
        int64_t mat_row_start,
        int64_t mat_col_start) {
    auto mat_it = mat_indexer.It(0);
    for (auto vec_it = vec_indexer.It(blockIdx.x * blockDim.x + threadIdx.x, blockDim.x * gridDim.x); vec_it; ++vec_it) {
        mat_it.index()[0] = mat_row_start + vec_it.raw_index();
        mat_it.index()[1] = mat_col_start + vec_it.raw_index();
        mat_iarray[mat_it] = vec_iarray[vec_it];
    }
}

class CudaDiagflatKernel : public DiagflatKernel {
public:
    void Call(const Array& v, int64_t k, const Array& out) override {
        CHAINERX_ASSERT(v.ndim() == 1);
        CHAINERX_ASSERT(out.ndim() == 2);

        Device& device = v.device();
        CudaSetDeviceScope scope{device.index()};
        VisitDtype(out.dtype(), [&](auto pt) {
            using T = typename decltype(pt)::type;

            // Start indices for the 2-D array axes with applied offset k.
            int64_t row_start{0};
            int64_t col_start{0};

            if (k >= 0) {
                col_start += k;
            } else {
                row_start -= k;
            }

            // Initialize all elements to 0 first instead of conditionally filling in the diagonal.
            device.backend().CallKernel<FillKernel>(out, T{0});

            IndexableArray<const T, 1> v_iarray{v};
            IndexableArray<T, 2> out_iarray{out};
            Indexer<1> v_indexer{v.shape()};
            Indexer<2> out_indexer{out.shape()};

            // TODO(niboshi): Calculate kMaxBlockSize per device
            std::lock_guard<std::mutex> lock{*cuda_internal::g_mutex};
            static const int kMaxBlockSize = CudaOccupancyMaxPotentialBlockSize(&SetVecInMat<T>).block_size;
            int64_t total_size = out_indexer.total_size();
            int64_t grid_size = (total_size + kMaxBlockSize - 1) / kMaxBlockSize;
            int64_t block_size = std::min<int64_t>(total_size, kMaxBlockSize);

            SetVecInMat<<<grid_size, block_size>>>(v_iarray, out_iarray, v_indexer, out_indexer, row_start, col_start);
        });
    }
};

CHAINERX_CUDA_REGISTER_KERNEL(DiagflatKernel, CudaDiagflatKernel);

template <typename T>
struct LinspaceImpl {
    using CudaType = cuda_internal::DataType<T>;
    __device__ void operator()(int64_t i, CudaType& out) {
        double value = n == 1 ? start : (start * (n - 1 - i) + stop * i) / (n - 1);
        out = cuda_numeric_cast<CudaType>(value);
    }
    int64_t n;
    double start;
    double stop;
};

class CudaLinspaceKernel : public LinspaceKernel {
public:
    void Call(double start, double stop, const Array& out) override {
        CHAINERX_ASSERT(out.ndim() == 1);
        CHAINERX_ASSERT(out.shape()[0] > 0);

        Device& device = out.device();
        CudaSetDeviceScope scope{device.index()};
        VisitDtype(out.dtype(), [&](auto pt) {
            using T = typename decltype(pt)::type;
            int64_t n = out.shape()[0];
            Elementwise<T>(LinspaceImpl<T>{n, start, stop}, out);
        });
    }
};

CHAINERX_CUDA_REGISTER_KERNEL(LinspaceKernel, CudaLinspaceKernel);

template <typename T>
struct FillImpl {
    using CudaType = cuda_internal::DataType<T>;
    __device__ void operator()(int64_t /*i*/, CudaType& out) { out = value; }
    CudaType value;
};

class CudaFillKernel : public FillKernel {
public:
    void Call(const Array& out, Scalar value) override {
        CudaSetDeviceScope scope{out.device().index()};
        VisitDtype(out.dtype(), [&](auto pt) {
            using T = typename decltype(pt)::type;
            using CudaType = cuda_internal::DataType<T>;
            Elementwise<T>(FillImpl<T>{static_cast<CudaType>(value)}, out);
        });
    }
};

CHAINERX_CUDA_REGISTER_KERNEL(FillKernel, CudaFillKernel);

template <typename T>
struct TriImpl {
    using CudaType = cuda_internal::DataType<T>;
    __device__ void operator()(int64_t i, CudaType& out) {
<<<<<<< HEAD
        int64_t row = i % m;
        int64_t col = i / m;
        out = row <= col + k ? CudaType{1} : CudaType{0};
=======
        int64_t row = i / m;
        int64_t col = i % m;
        out = col <= row + k ? CudaType{1} : CudaType{0};
>>>>>>> d2aa2d5d
    }
    int64_t m;
    int64_t k;
};

class CudaTriKernel : public TriKernel {
public:
    void Call(int64_t k, const Array& out) override {
        Device& device = out.device();
        CudaSetDeviceScope scope{device.index()};
        VisitDtype(out.dtype(), [k, &out](auto pt) {
            using T = typename decltype(pt)::type;
            int64_t m = out.shape()[1];
            Elementwise<T>(TriImpl<T>{m, k}, out);
        });
    }
};

CHAINERX_CUDA_REGISTER_KERNEL(TriKernel, CudaTriKernel);

}  // namespace
}  // namespace cuda
}  // namespace chainerx<|MERGE_RESOLUTION|>--- conflicted
+++ resolved
@@ -216,15 +216,9 @@
 struct TriImpl {
     using CudaType = cuda_internal::DataType<T>;
     __device__ void operator()(int64_t i, CudaType& out) {
-<<<<<<< HEAD
-        int64_t row = i % m;
-        int64_t col = i / m;
-        out = row <= col + k ? CudaType{1} : CudaType{0};
-=======
         int64_t row = i / m;
         int64_t col = i % m;
         out = col <= row + k ? CudaType{1} : CudaType{0};
->>>>>>> d2aa2d5d
     }
     int64_t m;
     int64_t k;
