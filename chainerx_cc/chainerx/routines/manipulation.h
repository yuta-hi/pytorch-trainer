#pragma once

#include <cstdint>
#include <vector>

#include <nonstd/optional.hpp>

#include "chainerx/array.h"
#include "chainerx/axes.h"
#include "chainerx/shape.h"

namespace chainerx {

// Retrieves a scalar from a single-element array.
//
// If the array is not single-element, DimensionError is thrown.
Scalar AsScalar(const Array& a);

// Returns a view where the specified axis is moved to start.
Array RollAxis(const Array& a, int8_t axis, int8_t start = 0);

// Returns a transposed view of the array.
Array Transpose(const Array& a, const OptionalAxes& axes = nonstd::nullopt);

// Returns a reshaped array.
Array Reshape(const Array& a, const Shape& newshape);

// Returns a squeezed array with unit-length axes removed.
//
// If no axes are specified, all axes of unit-lengths are removed.
// If no axes can be removed, an array with aliased data is returned.
Array Squeeze(const Array& a, const OptionalAxes& axis = nonstd::nullopt);

// Broadcasts the array to the specified shape.
// Returned array is always a view to this array.
Array BroadcastTo(const Array& array, const Shape& shape);

// Returns a concatenated array.
Array Concatenate(const std::vector<Array>& arrays);
Array Concatenate(const std::vector<Array>& arrays, nonstd::optional<int8_t> axis);

// Returns a joined array along a new axis.
Array Stack(const std::vector<Array>& arrays, int8_t axis = 0);

// Returns a set of arrays resulting from splitting the given array into sections along the specified axis.
// If the dimension is not equally divisible, DimensionError is throws.
std::vector<Array> Split(const Array& ary, int64_t sections, int8_t axis = 0);

// Returns a set of arrays resulting from splitting the given array at the indices along the specified axis.
std::vector<Array> Split(const Array& ary, std::vector<int64_t> indices, int8_t axis = 0);

<<<<<<< HEAD
Array AtLeast2D(const Array& x);

// Returns a joined array along horizontal axis.
Array HStack(const std::vector<Array>& arrays);

// Returns a joined array along vertical axis.
Array VStack(const std::vector<Array>& arrays);
=======
Array Swapaxes(const Array& a, int8_t axis1, int8_t axis2);
>>>>>>> d6142b1a

}  // namespace chainerx<|MERGE_RESOLUTION|>--- conflicted
+++ resolved
@@ -49,7 +49,6 @@
 // Returns a set of arrays resulting from splitting the given array at the indices along the specified axis.
 std::vector<Array> Split(const Array& ary, std::vector<int64_t> indices, int8_t axis = 0);
 
-<<<<<<< HEAD
 Array AtLeast2D(const Array& x);
 
 // Returns a joined array along horizontal axis.
@@ -57,8 +56,7 @@
 
 // Returns a joined array along vertical axis.
 Array VStack(const std::vector<Array>& arrays);
-=======
+
 Array Swapaxes(const Array& a, int8_t axis1, int8_t axis2);
->>>>>>> d6142b1a
 
 }  // namespace chainerx