#pragma once

#include <cstdint>

#include <nonstd/optional.hpp>

#include "chainerx/array.h"
#include "chainerx/axes.h"
#include "chainerx/scalar.h"

namespace chainerx {

Array Negative(const Array& x);

namespace internal {

void IAdd(const Array& x1, const Array& x2);
void IAdd(const Array& x1, Scalar x2);

}  // namespace internal

Array Add(const Array& x1, const Array& x2);
Array Add(const Array& x1, Scalar x2);
Array Add(Scalar x1, const Array& x2);

namespace internal {

void ISubtract(const Array& x1, const Array& x2);
void ISubtract(const Array& x1, Scalar x2);

}  // namespace internal

Array Subtract(const Array& x1, const Array& x2);
Array Subtract(const Array& x1, Scalar x2);
Array Subtract(Scalar x1, const Array& x2);

namespace internal {

void IMultiply(const Array& x1, const Array& x2);
void IMultiply(const Array& x1, Scalar x2);

}  // namespace internal

Array Multiply(const Array& x1, const Array& x2);
Array Multiply(const Array& x1, Scalar x2);
Array Multiply(Scalar x1, const Array& x2);

namespace internal {

void IFloorDivide(const Array& x1, const Array& x2);
void IFloorDivide(const Array& x1, Scalar x2);
void ITrueDivide(const Array& x1, const Array& x2);
void ITrueDivide(const Array& x1, Scalar x2);

void IDivide(const Array& x1, const Array& x2);
void IDivide(const Array& x1, Scalar x2);

}  // namespace internal

Array Divide(const Array& x1, const Array& x2);
Array Divide(const Array& x1, Scalar x2);
Array Divide(Scalar x1, const Array& x2);

// TODO(imanishi): Support bool
Array FloorDivide(const Array& x1, const Array& x2);
Array FloorDivide(const Array& x1, Scalar x2);
Array FloorDivide(Scalar x1, const Array& x2);

Array TrueDivide(const Array& x1, const Array& x2);
Array TrueDivide(const Array& x1, Scalar x2);
Array TrueDivide(Scalar x1, const Array& x2);

Array Reciprocal(const Array& x);

Array Sum(const Array& a, const OptionalAxes& axis = nonstd::nullopt, bool keepdims = false);
// TODO(niboshi): Move to statistics routines
Array AMax(const Array& a, const OptionalAxes& axis = nonstd::nullopt, bool keepdims = false);

Array Maximum(const Array& x1, Scalar x2);
Array Maximum(Scalar x1, const Array& x2);

Array Minimum(const Array& x1, Scalar x2);
Array Minimum(Scalar x1, const Array& x2);
Array Minimum(const Array& x1, const Array& x2);

Array Exp(const Array& x);
Array Log(const Array& x);

// Returns the LogSumExp (LSE) of x, reduced along the specified axes.
// If no axes are specified, all axes will be reduced.
Array LogSumExp(const Array& x, const OptionalAxes& axis = nonstd::nullopt, bool keepdims = false);

// Returns the logarithm of the softmax of x along the specified axes.
// If no axes are specified, the softmax is applied on the second axis.
Array LogSoftmax(const Array& x, const OptionalAxes& axis = nonstd::nullopt);

Array Sigmoid(const Array& x);

Array Square(const Array& x);

Array Sqrt(const Array& x);

Array IsNan(const Array& x);

Array IsInf(const Array& x);

Array Tanh(const Array& x);

class SinhOp : public Op {
public:
    static const char* name() { return "Sinh"; }

    virtual void Call(const Array& x, const Array& out) = 0;
};

class CoshOp : public Op {
public:
    static const char* name() { return "Cosh"; }

    virtual void Call(const Array& x, const Array& out) = 0;
};

class ArcsinhOp : public Op {
public:
    static const char* name() { return "Archsinh"; }

    virtual void Call(const Array& x, const Array& out) = 0;
};

class ArccoshOp : public Op {
public:
    static const char* name() { return "Arccosh"; }

    virtual void Call(const Array& x, const Array& out) = 0;
};

class SinOp : public Op {
public:
    static const char* name() { return "Sin"; }

    virtual void Call(const Array& x, const Array& out) = 0;
};

class CosOp : public Op {
public:
    static const char* name() { return "Cos"; }

    virtual void Call(const Array& x, const Array& out) = 0;
};

class TanOp : public Op {
public:
    static const char* name() { return "Tan"; }

    virtual void Call(const Array& x, const Array& out) = 0;
};

class ArcsinOp : public Op {
public:
    static const char* name() { return "Arcsin"; }

    virtual void Call(const Array& x, const Array& out) = 0;
};

class ArccosOp : public Op {
public:
    static const char* name() { return "Arccos"; }

    virtual void Call(const Array& x, const Array& out) = 0;
};

class ArctanOp : public Op {
public:
    static const char* name() { return "Arctan"; }

    virtual void Call(const Array& x, const Array& out) = 0;
};

class CeilOp : public Op {
public:
    static const char* name() { return "Ceil"; }

    virtual void Call(const Array& x, const Array& out) = 0;
};

Array Sin(const Array& x);

Array Cos(const Array& x);

Array Tan(const Array& x);

Array Arcsin(const Array& x);

Array Arccos(const Array& x);

Array Arctan(const Array& x);

<<<<<<< HEAD
Array Sinh(const Array& x);

Array Cosh(const Array& x);

Array Arcsinh(const Array& x);

Array Arccosh(const Array& x);
=======
Array Ceil(const Array& x);
>>>>>>> da318c8f

}  // namespace chainerx<|MERGE_RESOLUTION|>--- conflicted
+++ resolved
@@ -195,7 +195,6 @@
 
 Array Arctan(const Array& x);
 
-<<<<<<< HEAD
 Array Sinh(const Array& x);
 
 Array Cosh(const Array& x);
@@ -203,8 +202,7 @@
 Array Arcsinh(const Array& x);
 
 Array Arccosh(const Array& x);
-=======
+
 Array Ceil(const Array& x);
->>>>>>> da318c8f
 
 }  // namespace chainerx