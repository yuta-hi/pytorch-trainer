#include "chainerx/routines/math.h"

#include <cstdint>
#include <numeric>
#include <utility>
#include <vector>

#include <nonstd/optional.hpp>

#include "chainerx/array.h"
#include "chainerx/axes.h"
#include "chainerx/backprop_mode.h"
#include "chainerx/backward_builder.h"
#include "chainerx/backward_context.h"
#include "chainerx/dtype.h"
#include "chainerx/enum.h"
#include "chainerx/error.h"
#include "chainerx/graph.h"
#include "chainerx/macro.h"
#include "chainerx/routines/creation.h"
#include "chainerx/routines/logic.h"
#include "chainerx/routines/manipulation.h"
#include "chainerx/routines/routines_util.h"
#include "chainerx/routines/type_util.h"
#include "chainerx/scalar.h"
#include "chainerx/shape.h"

namespace chainerx {

Array Negative(const Array& x) {
    if (x.dtype() == Dtype::kBool) {
        throw DtypeError{"Cannot negate a boolean array."};
    }
    return Multiply(x, Scalar{-1, GetKind(x.dtype())});
}

namespace {

// Called from Add, Subtract, Multiply, Divide, etc. to handle broadcasting.
template <typename Impl>
Array BroadcastBinary(Impl&& impl, const Array& x1, const Array& x2, Dtype dtype) {
    auto func = [&impl, dtype](const Array& x1, const Array& x2) -> Array {
        Array out = Empty(x1.shape(), dtype, x1.device());
        impl(x1, x2, out);
        return out;
    };

    if (x1.shape() == x2.shape()) {
        return func(x1, x2);
    }
    Shape result_shape = internal::BroadcastShapes(x1.shape(), x2.shape());
    if (x1.shape() == result_shape) {
        return func(x1, x2.BroadcastTo(result_shape));
    }
    if (x2.shape() == result_shape) {
        return func(x1.BroadcastTo(result_shape), x2);
    }
    return func(x1.BroadcastTo(result_shape), x2.BroadcastTo(result_shape));
}

// Called from IAdd, ISubtract, IMultiply, IDivide, etc. to handle broadcasting.
template <typename Impl>
void BroadcastBinaryInPlace(Impl&& impl, const Array& x1, const Array& x2) {
    internal::CheckNoUnsafeInplace(x1, {x1, x2});
    if (x1.shape() == x2.shape()) {
        impl(x1, x2, x1);
    } else {
        impl(x1, x2.BroadcastTo(x1.shape()), x1);
    }
}

template <typename Impl>
Array Binary(Impl&& impl, const Array& x1, Scalar x2, Dtype dtype) {
    Array out = Empty(x1.shape(), dtype, x1.device());
    impl(x1, x2, out);
    return out;
}

template <typename Impl>
void BinaryInPlace(Impl&& impl, const Array& x1, Scalar x2) {
    internal::CheckNoUnsafeInplace(x1, {x1});
    impl(x1, x2, x1);
}

void CheckArithmeticDtypes(DtypeKind kind1, DtypeKind kind2, bool is_multiply) {
    if (!is_multiply && (kind1 == DtypeKind::kBool || kind2 == DtypeKind::kBool)) {
        throw DtypeError{"Boolean arguments are not allowed in arithmetic functions."};
    }
}

Dtype GetArithmeticResultDtype(const Array& x1, const Array& x2, bool is_multiply = false) {
    CheckArithmeticDtypes(GetKind(x1.dtype()), GetKind(x2.dtype()), is_multiply);
    return ResultType(x1, x2);
}

Dtype GetArithmeticResultDtype(const Array& x1, Scalar x2, bool is_multiply = false) {
    CheckArithmeticDtypes(GetKind(x1.dtype()), x2.kind(), is_multiply);
    return ResultType(x1, x2);
}

void CheckInplaceArithmeticDtypes(DtypeKind out_kind, DtypeKind in_kind, bool is_multiply = false) {
    CheckArithmeticDtypes(out_kind, in_kind, is_multiply);
    if (out_kind != DtypeKind::kFloat && in_kind == DtypeKind::kFloat) {
        throw DtypeError{"In-place assignment of float values into non-float array is not allowed."};
    }
    if (is_multiply && out_kind == DtypeKind::kBool && in_kind != DtypeKind::kBool) {
        throw DtypeError{"In-place assignment of numerical values into bool array is not allowed."};
    }
}

void CheckInplaceArithmeticDtypes(const Array& x1, const Array& x2, bool is_multiply = false) {
    CheckInplaceArithmeticDtypes(GetKind(x1.dtype()), GetKind(x2.dtype()), is_multiply);
}

void CheckInplaceArithmeticDtypes(const Array& x1, Scalar x2, bool is_multiply = false) {
    CheckInplaceArithmeticDtypes(GetKind(x1.dtype()), x2.kind(), is_multiply);
}

void AddImpl(const Array& x1, const Array& x2, const Array& out) {
    CheckEqual(x1.shape(), x2.shape());

    {
        NoBackpropModeScope scope{};
        x1.device().Add(x1, x2, out);
    }

    {
        BackwardBuilder bb{"add", {x1, x2}, out};
        if (BackwardBuilder::Target bt = bb.CreateTarget(0)) {
            bt.Define([dtype = x1.dtype()](BackwardContext& bctx) {
                const Array& gx = *bctx.output_grad();
                bctx.input_grad() = dtype == gx.dtype() ? gx : gx.AsType(dtype);
            });
        }
        if (BackwardBuilder::Target bt = bb.CreateTarget(1)) {
            bt.Define([dtype = x2.dtype()](BackwardContext& bctx) {
                const Array& gx = *bctx.output_grad();
                bctx.input_grad() = dtype == gx.dtype() ? gx : gx.AsType(dtype);
            });
        }
        bb.Finalize();
    }
}

void AddASImpl(const Array& x1, Scalar x2, const Array& out) {
    {
        NoBackpropModeScope scope{};
        x1.device().AddAS(x1, x2, out);
    }

    BackwardBuilder bb{"add_scalar", x1, out};
    if (BackwardBuilder::Target bt = bb.CreateTarget(0)) {
        bt.Define([](BackwardContext& bctx) { bctx.input_grad() = *bctx.output_grad(); });
    }
    bb.Finalize();
}

}  // namespace

namespace internal {

void IAdd(const Array& x1, const Array& x2) {
    CheckInplaceArithmeticDtypes(x1, x2);
    BroadcastBinaryInPlace(&AddImpl, x1, x2);
}

void IAdd(const Array& x1, Scalar x2) {
    CheckInplaceArithmeticDtypes(x1, x2);
    BinaryInPlace(&AddASImpl, x1, x2);
}

}  // namespace internal

Array Add(const Array& x1, const Array& x2) { return BroadcastBinary(&AddImpl, x1, x2, GetArithmeticResultDtype(x1, x2)); }

Array Add(const Array& x1, Scalar x2) { return Binary(&AddASImpl, x1, x2, GetArithmeticResultDtype(x1, x2)); }

Array Add(Scalar x1, const Array& x2) { return Add(x2, x1); }

namespace {

void SubtractImpl(const Array& x1, const Array& x2, const Array& out) {
    CheckEqual(x1.shape(), x2.shape());

    {
        NoBackpropModeScope scope{};
        x1.device().Subtract(x1, x2, out);
    }

    {
        BackwardBuilder bb{"subtract", {x1, x2}, out};
        if (BackwardBuilder::Target bt = bb.CreateTarget(0)) {
            bt.Define([dtype = x1.dtype()](BackwardContext& bctx) {
                const Array& gx = *bctx.output_grad();
                bctx.input_grad() = dtype == gx.dtype() ? gx : gx.AsType(dtype);
            });
        }
        if (BackwardBuilder::Target bt = bb.CreateTarget(1)) {
            bt.Define([dtype = x2.dtype()](BackwardContext& bctx) {
                Array gx = -*bctx.output_grad();
                bctx.input_grad() = dtype == gx.dtype() ? std::move(gx) : gx.AsType(dtype);
            });
        }
        bb.Finalize();
    }
}

void SubtractASImpl(const Array& x1, Scalar x2, const Array& out) {
    {
        NoBackpropModeScope scope{};
        x1.device().SubtractAS(x1, x2, out);
    }

    BackwardBuilder bb{"subtract_scalar", x1, out};
    if (BackwardBuilder::Target bt = bb.CreateTarget(0)) {
        bt.Define([](BackwardContext& bctx) { bctx.input_grad() = *bctx.output_grad(); });
    }
    bb.Finalize();
}

}  // namespace

namespace internal {

void ISubtract(const Array& x1, const Array& x2) {
    CheckInplaceArithmeticDtypes(x1, x2);
    BroadcastBinaryInPlace(&SubtractImpl, x1, x2);
}

void ISubtract(const Array& x1, Scalar x2) {
    CheckInplaceArithmeticDtypes(x1, x2);
    BinaryInPlace(&SubtractASImpl, x1, x2);
}

}  // namespace internal

Array Subtract(const Array& x1, const Array& x2) { return BroadcastBinary(&SubtractImpl, x1, x2, GetArithmeticResultDtype(x1, x2)); }

Array Subtract(const Array& x1, Scalar x2) { return Binary(&SubtractASImpl, x1, x2, GetArithmeticResultDtype(x1, x2)); }

Array Subtract(Scalar x1, const Array& x2) {
    // TODO(imanishi): Avoid type casting. This cast is introduced in order to avoid overflow in negative operation.
    // Remove this cast after device implementation of subtract (scalar - array) is added.
    if ((GetKind(x2.dtype()) == DtypeKind::kUInt || GetKind(x2.dtype()) == DtypeKind::kInt) && x1.kind() == DtypeKind::kFloat) {
        Array x2_cast = x2.AsType(ResultType(x1, x2));
        return Add(-x2_cast, x1);
    }
    return Add(-x2, x1);
}

namespace {

void MultiplyImpl(const Array& x1, const Array& x2, const Array& out) {
    CheckEqual(x1.shape(), x2.shape());

    {
        NoBackpropModeScope scope{};
        x1.device().Multiply(x1, x2, out);
    }

    {
        BackwardBuilder bb{"multiply", {x1, x2}, out};
        if (BackwardBuilder::Target bt = bb.CreateTarget(0)) {
            bt.Define([x2_tok = bb.RetainInput(1), dtype = x1.dtype()](BackwardContext& bctx) {
                const Array& x2 = bctx.GetRetainedInput(x2_tok);
                Array gx = *bctx.output_grad() * x2;
                bctx.input_grad() = dtype == gx.dtype() ? std::move(gx) : gx.AsType(dtype);
            });
        }
        if (BackwardBuilder::Target bt = bb.CreateTarget(1)) {
            bt.Define([x1_tok = bb.RetainInput(0), dtype = x2.dtype()](BackwardContext& bctx) {
                const Array& x1 = bctx.GetRetainedInput(x1_tok);
                Array gx = *bctx.output_grad() * x1;
                bctx.input_grad() = dtype == gx.dtype() ? std::move(gx) : gx.AsType(dtype);
            });
        }
        bb.Finalize();
    }
}

void MultiplyASImpl(const Array& x1, Scalar x2, const Array& out) {
    {
        NoBackpropModeScope scope{};
        x1.device().MultiplyAS(x1, x2, out);
    }

    BackwardBuilder bb{"multiply_scalar", x1, out};
    if (BackwardBuilder::Target bt = bb.CreateTarget(0)) {
        bt.Define([x2](BackwardContext& bctx) { bctx.input_grad() = *bctx.output_grad() * x2; });
    }
    bb.Finalize();
}

}  // namespace

namespace internal {

void IMultiply(const Array& x1, const Array& x2) {
    CheckInplaceArithmeticDtypes(x1, x2, true);
    BroadcastBinaryInPlace(&MultiplyImpl, x1, x2);
}

void IMultiply(const Array& x1, Scalar x2) {
    CheckInplaceArithmeticDtypes(x1, x2, true);
    BinaryInPlace(&MultiplyASImpl, x1, x2);
}

}  // namespace internal

Array Multiply(const Array& x1, const Array& x2) { return BroadcastBinary(&MultiplyImpl, x1, x2, GetArithmeticResultDtype(x1, x2, true)); }

Array Multiply(const Array& x1, Scalar x2) { return Binary(&MultiplyASImpl, x1, x2, GetArithmeticResultDtype(x1, x2, true)); }

Array Multiply(Scalar x1, const Array& x2) { return Multiply(x2, x1); }

namespace {

void FloorDivideImpl(const Array& x1, const Array& x2, const Array& out) {
    CheckEqual(x1.shape(), x2.shape());

    NoBackpropModeScope scope{};
    x1.device().FloorDivide(x1, x2, out);
}

void FloorDivideASImpl(const Array& x1, Scalar x2, const Array& out) {
    NoBackpropModeScope scope{};
    x1.device().FloorDivideAS(x1, x2, out);
}

void DivideImpl(const Array& x1, const Array& x2, const Array& out) {
    CheckEqual(x1.shape(), x2.shape());

    {
        NoBackpropModeScope scope{};
        x1.device().Divide(x1, x2, out);
    }

    {
        BackwardBuilder bb{"divide", {x1, x2}, out};
        if (BackwardBuilder::Target bt = bb.CreateTarget(0)) {
            bt.Define([x2_tok = bb.RetainInput(1), dtype = x1.dtype()](BackwardContext& bctx) {
                const Array& x2 = bctx.GetRetainedInput(x2_tok);
                Array gx = *bctx.output_grad() / x2;
                bctx.input_grad() = dtype == gx.dtype() ? std::move(gx) : gx.AsType(dtype);
            });
        }
        if (BackwardBuilder::Target bt = bb.CreateTarget(1)) {
            bt.Define([x1_tok = bb.RetainInput(0), x2_tok = bb.RetainInput(1), dtype = x2.dtype()](BackwardContext& bctx) {
                const Array& x1 = bctx.GetRetainedInput(x1_tok);
                const Array& x2 = bctx.GetRetainedInput(x2_tok);
                Array gx = -*bctx.output_grad() * x1 / (x2 * x2);
                bctx.input_grad() = dtype == gx.dtype() ? std::move(gx) : gx.AsType(dtype);
            });
        }
        bb.Finalize();
    }
}

void DivideASImpl(const Array& x1, Scalar x2, const Array& out) {
    {
        NoBackpropModeScope scope{};
        x1.device().DivideAS(x1, x2, out);
    }

    BackwardBuilder bb{"divide_scalar", x1, out};
    if (BackwardBuilder::Target bt = bb.CreateTarget(0)) {
        bt.Define([other = x2](BackwardContext& bctx) { bctx.input_grad() = *bctx.output_grad() / other; });
    }
    bb.Finalize();
}

}  // namespace

namespace internal {

void IFloorDivide(const Array& x1, const Array& x2) {
    CheckInplaceArithmeticDtypes(x1, x2);
    BroadcastBinaryInPlace(&FloorDivideImpl, x1, x2);
}

void IFloorDivide(const Array& x1, Scalar x2) {
    CheckInplaceArithmeticDtypes(x1, x2);
    BinaryInPlace(&FloorDivideASImpl, x1, x2);
}

void ITrueDivide(const Array& x1, const Array& x2) {
    if (GetKind(x1.dtype()) != DtypeKind::kFloat) {
        throw DtypeError{"Integer inplace-division is not allowed."};
    }
    CheckInplaceArithmeticDtypes(x1, x2);
    BroadcastBinaryInPlace(&DivideImpl, x1, x2);
}

void ITrueDivide(const Array& x1, Scalar x2) {
    if (GetKind(x1.dtype()) != DtypeKind::kFloat) {
        throw DtypeError{"Integer inplace-division is not allowed."};
    }
    CheckInplaceArithmeticDtypes(x1, x2);
    BinaryInPlace(&DivideASImpl, x1, x2);
}

void IDivide(const Array& x1, const Array& x2) { ITrueDivide(x1, x2); }

void IDivide(const Array& x1, Scalar x2) { ITrueDivide(x1, x2); }

}  // namespace internal

Array FloorDivide(const Array& x1, const Array& x2) { return BroadcastBinary(&FloorDivideImpl, x1, x2, GetArithmeticResultDtype(x1, x2)); }

Array FloorDivide(const Array& x1, Scalar x2) { return Binary(&FloorDivideASImpl, x1, x2, GetArithmeticResultDtype(x1, x2)); }

Array FloorDivide(Scalar /*x1*/, const Array& /*x2*/) { throw NotImplementedError{"Scalar / Array division is not yet supported."}; }

Array TrueDivide(const Array& x1, const Array& x2) {
    Dtype dtype = GetArithmeticResultDtype(x1, x2);
    if (GetKind(dtype) != DtypeKind::kFloat) {
        dtype = internal::GetDefaultDtype(DtypeKind::kFloat);
    }
    return BroadcastBinary(&DivideImpl, x1, x2, dtype);
}

Array TrueDivide(const Array& x1, Scalar x2) {
    Dtype dtype = GetArithmeticResultDtype(x1, x2);
    if (GetKind(dtype) != DtypeKind::kFloat) {
        dtype = internal::GetDefaultDtype(DtypeKind::kFloat);
    }
    return Binary(&DivideASImpl, x1, x2, dtype);
}

Array TrueDivide(Scalar /*x1*/, const Array& /*x2*/) { throw NotImplementedError{"Scalar / Array division is not yet supported."}; }

Array Divide(const Array& x1, const Array& x2) { return TrueDivide(x1, x2); }

Array Divide(const Array& x1, Scalar x2) { return TrueDivide(x1, x2); }

Array Divide(Scalar x1, const Array& x2) { return TrueDivide(x1, x2); }

Array Reciprocal(const Array& x) {
    // TODO(hvy): Optimize the implementation using e.g. 1 / x.
    return OnesLike(x, x.device()) / x;
}

Array Sum(const Array& a, const OptionalAxes& axis, bool keepdims) {
    Axes sorted_axis = internal::GetSortedAxesOrAll(axis, a.ndim());

    // Decide the output dtype for integral input dtype.
    Dtype out_dtype{};
    switch (GetKind(a.dtype())) {
        case DtypeKind::kBool:
        case DtypeKind::kInt:  // fallthrough
            out_dtype = Dtype::kInt64;
            break;
        case DtypeKind::kUInt:
            out_dtype = Dtype::kInt64;  // TODO(niboshi): This should be kUInt64
            break;
        default:
            out_dtype = a.dtype();
    }

    Array out = internal::EmptyReduced(a.shape(), out_dtype, sorted_axis, keepdims, a.device());
    {
        NoBackpropModeScope scope{};
        a.device().Sum(a, sorted_axis, out);
    }

    BackwardBuilder bb{"sum", a, out};
    if (BackwardBuilder::Target bt = bb.CreateTarget(0)) {
        bt.Define([sorted_axis, in_shape = a.shape(), keepdims](BackwardContext& bctx) {
            const Array& gout = *bctx.output_grad();
            CHAINERX_ASSERT(std::is_sorted(sorted_axis.begin(), sorted_axis.end()));

            if (!(in_shape.ndim() == 0 || sorted_axis.empty() || keepdims)) {
                Shape out_shape_broadcastable = gout.shape();
                for (auto axis : sorted_axis) {
                    out_shape_broadcastable.insert(out_shape_broadcastable.begin() + axis, 1);
                }
                bctx.input_grad() = gout.Reshape(out_shape_broadcastable).BroadcastTo(in_shape);
            } else {
                bctx.input_grad() = gout.BroadcastTo(in_shape);
            }
        });
    }
    bb.Finalize();
    return out;
}

Array AMax(const Array& a, const OptionalAxes& axis, bool keepdims) {
    Axes sorted_axis = internal::GetSortedAxesOrAll(axis, a.ndim());
    Array out = internal::EmptyReduced(a.shape(), a.dtype(), sorted_axis, keepdims, a.device());

    for (int8_t i : sorted_axis) {
        if (a.shape()[i] == 0) {
            throw DimensionError{"cannot compute the maximum along zero-sized axis"};
        }
    }

    {
        NoBackpropModeScope scope{};
        a.device().AMax(a, sorted_axis, out);
    }

    BackwardBuilder bb{"amax", a, out};
    if (BackwardBuilder::Target bt = bb.CreateTarget(0)) {
        // a and out are used only for restoring the mask. We don't need graph nodes.
        bt.Define([sorted_axis, a = a.AsGradStopped(), out = out.AsGradStopped(), keepdims](BackwardContext& bctx) {
            const Array& gout = *bctx.output_grad();
            CHAINERX_ASSERT(std::is_sorted(sorted_axis.begin(), sorted_axis.end()));

            Array reshaped_gout{};
            Array reshaped_out{};
            if (keepdims) {
                reshaped_gout = gout;
                reshaped_out = out;
            } else {
                // Add broadcastable dimensions to out and gout
                // for each one that was reduced in the forward operation
                Shape shape = internal::ReduceShape(a.shape(), sorted_axis, true);
                reshaped_gout = gout.Reshape(shape);
                reshaped_out = out.Reshape(shape);
            }

            // Compute the gradient
            // TODO(sonots): Use `where` if it becomes available.
            Array cond = (a == reshaped_out).AsType(gout.dtype(), false);
            bctx.input_grad() = reshaped_gout * cond;
        });
    }
    bb.Finalize();
    return out;
}

namespace {

// Calculates: x1 < x2 ? pos : neg
// Can only differentiate with respect to neg.
Array IfLessElse(const Array& x1, Scalar x2, Scalar pos, const Array& neg) {
    CheckArithmeticDtypes(GetKind(x1.dtype()), x2.kind(), false);
    Array out = Empty(x1.shape(), ResultType(pos, neg), x1.device());
    // TODO(niboshi): Create mask array and reuse in backprop.

    {
        NoBackpropModeScope scope{};
        x1.device().IfLessElseASSA(x1, x2, pos, neg, out);
    }

    BackwardBuilder bb{"if_less_else", neg, out};
    if (BackwardBuilder::Target bt = bb.CreateTarget(0)) {
        bt.Define([x1 = x1.AsGradStopped(), x2](BackwardContext& bctx) {
            const Array& gout = *bctx.output_grad();
            bctx.input_grad() = IfLessElse(x1, x2, Scalar{0, GetKind(gout.dtype())}, gout).AsType(x1.dtype(), false);
        });
    }
    bb.Finalize();

    return out;
}

Dtype GetMathResultDtype(Dtype dtype) {
    if (GetKind(dtype) == DtypeKind::kFloat) {
        return dtype;
    }
    return Dtype::kFloat32;  // TODO(niboshi): Default dtype
}

}  // namespace

namespace {

// Calculates: x1 > x2 ? pos : neg
// Can only differentiate with respect to neg.
Array IfGreaterElse(const Array& x1, Scalar x2, Scalar pos, const Array& neg) {
    CheckArithmeticDtypes(GetKind(x1.dtype()), x2.kind(), false);
    Array out = Empty(x1.shape(), ResultType(pos, neg), x1.device());
    // TODO(niboshi): Create mask array and reuse in backprop.

    {
        NoBackpropModeScope scope{};
        x1.device().IfGreaterElseASSA(x1, x2, pos, neg, out);
    }

    BackwardBuilder bb{"if_greater_else", neg, out};
    if (BackwardBuilder::Target bt = bb.CreateTarget(0)) {
        bt.Define([x1 = x1.AsGradStopped(), x2](BackwardContext& bctx) {
            const Array& gout = *bctx.output_grad();
            bctx.input_grad() = IfGreaterElse(x1, x2, Scalar{0, GetKind(gout.dtype())}, gout).AsType(x1.dtype(), false);
        });
    }
    bb.Finalize();

    return out;
}

}  // namespace

namespace {

void IfGreaterElseImpl(const Array& x1, const Array& x2, const Array& pos, const Array& neg, const Array& out) {
    CheckEqual(x1.shape(), x2.shape());
    Array mask = Greater(x1, x2);
    Array not_mask = LogicalNot(mask);
    {
        NoBackpropModeScope scope{};
        x1.device().IfGreaterElseAAAA(x1, x2, pos, neg, out);
    }
    {
        BackwardBuilder bb{"if_greater_else", {pos, neg}, out};
        if (BackwardBuilder::Target bt = bb.CreateTarget(0)) {
            bt.Define([mask = std::move(mask)](BackwardContext& bctx) {
                const Array& gout = *bctx.output_grad();
                bctx.input_grad() = gout * mask;
            });
        }
        if (BackwardBuilder::Target bt = bb.CreateTarget(1)) {
            bt.Define([not_mask = std::move(not_mask)](BackwardContext& bctx) {
                const Array& gout = *bctx.output_grad();
                bctx.input_grad() = gout * not_mask;
            });
        }
        bb.Finalize();
    }
}

}  // namespace

namespace {

void MinimumImpl(const Array& x1, const Array& x2, const Array& out) { IfGreaterElseImpl(x1, x2, x2, x1, out); }

}  // namespace

Array Maximum(const Array& x1, Scalar x2) {
    // TODO(niboshi): IfLessElse redundantly casts x1 twice.
    return IfLessElse(x1, x2, x2, x1);  // x1 < x2 ? x2 : x1
}

Array Maximum(Scalar x1, const Array& x2) { return Maximum(x2, x1); }

Array Minimum(const Array& x1, Scalar x2) {
    // TODO(niboshi): IfGreaterElse redundantly casts x1 twice.
    return IfGreaterElse(x1, x2, x2, x1);  // x1 > x2 ? x2 : x1
}

Array Minimum(Scalar x1, const Array& x2) { return Minimum(x2, x1); }

Array Minimum(const Array& x1, const Array& x2) {
    Dtype dtype = GetArithmeticResultDtype(x1, x2);
    return BroadcastBinary(&MinimumImpl, x1, x2, dtype);  // x1 > x2 ? x2 : x1
}

Array Exp(const Array& x) {
    Dtype dtype = GetMathResultDtype(x.dtype());
    Array out = Empty(x.shape(), dtype, x.device());

    {
        NoBackpropModeScope scope{};
        x.device().Exp(x, out);
    }

    BackwardBuilder bb{"exp", x, out};
    if (BackwardBuilder::Target bt = bb.CreateTarget(0)) {
        bt.Define([out_tok = bb.RetainOutput(0)](BackwardContext& bctx) {
            const Array& out = bctx.GetRetainedOutput(out_tok);
            bctx.input_grad() = *bctx.output_grad() * out;
        });
    }
    bb.Finalize();

    return out;
}

Array Log(const Array& x) {
    Dtype dtype = GetMathResultDtype(x.dtype());
    Array out = Empty(x.shape(), dtype, x.device());

    {
        NoBackpropModeScope scope{};
        x.device().Log(x, out);
    }

    BackwardBuilder bb{"log", x, out};
    if (BackwardBuilder::Target bt = bb.CreateTarget(0)) {
        bt.Define([x_tok = bb.RetainInput(0)](BackwardContext& bctx) {
            const Array& x = bctx.GetRetainedInput(x_tok);
            bctx.input_grad() = *bctx.output_grad() / x;
        });
    }
    bb.Finalize();

    return out;
}

Array LogSumExp(const Array& x, const OptionalAxes& axis, bool keepdims) {
    Dtype dtype = GetMathResultDtype(x.dtype());
    const Array& x_cast = x.dtype() == dtype ? x : x.AsType(dtype);
    Axes sorted_axis = internal::GetSortedAxesOrAll(axis, x.ndim());
    Array xmax = AMax(x_cast, sorted_axis, true);
    Array logs = Log(Sum(Exp(x_cast - xmax), sorted_axis, keepdims));
    return (keepdims ? xmax : Squeeze(xmax, axis)) + logs;
}

Array LogSoftmax(const Array& x, const OptionalAxes& axis) {
    Dtype dtype = GetMathResultDtype(x.dtype());
    const Array& x_cast = x.dtype() == dtype ? x : x.AsType(dtype);
    return x_cast - LogSumExp(x_cast, axis.has_value() ? axis : OptionalAxes{1}, true);
}

Array Sigmoid(const Array& x) {
    Dtype dtype = GetMathResultDtype(x.dtype());
    const Array& x_cast = x.dtype() == dtype ? x : x.AsType(dtype);
    return Reciprocal(1 + Exp(-x_cast));
}

Array Square(const Array& x) {
    Array out = EmptyLike(x, x.device());

    {
        NoBackpropModeScope scope{};
        x.device().Square(x, out);
    }

    BackwardBuilder bb{"square", x, out};
    if (BackwardBuilder::Target bt = bb.CreateTarget(0)) {
        bt.Define([x_tok = bb.RetainInput(0)](BackwardContext& bctx) {
            const Array& x = bctx.GetRetainedInput(x_tok);
            bctx.input_grad() = *bctx.output_grad() * (2 * x);
        });
    }
    bb.Finalize();

    return out;
}

Array Sqrt(const Array& x) {
    Dtype dtype = GetMathResultDtype(x.dtype());
    Array out = Empty(x.shape(), dtype, x.device());

    {
        NoBackpropModeScope scope{};
        x.device().Sqrt(x, out);
    }

    BackwardBuilder bb{"sqrt", x, out};
    if (BackwardBuilder::Target bt = bb.CreateTarget(0)) {
        bt.Define([out_tok = bb.RetainOutput(0)](BackwardContext& bctx) {
            const Array& gout = *bctx.output_grad();
            const Array& out = bctx.GetRetainedOutput(out_tok);
            bctx.input_grad() = gout / (2 * out);
        });
    }
    bb.Finalize();

    return out;
}

Array Tanh(const Array& x) {
    Dtype dtype = GetMathResultDtype(x.dtype());
    Array out = Empty(x.shape(), dtype, x.device());

    {
        NoBackpropModeScope scope{};
        x.device().Tanh(x, out);
    }

    BackwardBuilder bb{"tanh", x, out};
    if (BackwardBuilder::Target bt = bb.CreateTarget(0)) {
        bt.Define([out_tok = bb.RetainOutput(0)](BackwardContext& bctx) {
            const Array& gout = *bctx.output_grad();
            const Array& out = bctx.GetRetainedOutput(out_tok);
            bctx.input_grad() = gout * (1 - out * out);
        });
    }
    bb.Finalize();

    return out;
}

Array Sin(const Array& x) {
    Dtype dtype = GetMathResultDtype(x.dtype());
    Array out = Empty(x.shape(), dtype, x.device());

    {
        NoBackpropModeScope scope{};
        x.device().backend().CallOp<SinOp>(x, out);
    }

    BackwardBuilder bb{"sin", x, out};
    if (BackwardBuilder::Target bt = bb.CreateTarget(0)) {
        bt.Define([inp_tok = bb.RetainInput(0)](BackwardContext& bctx) {
            const Array& gout = *bctx.output_grad();
            const Array& inp = bctx.GetRetainedInput(inp_tok);
            bctx.input_grad() = gout * Cos(inp);
        });
    }
    bb.Finalize();

    return out;
}

Array Cos(const Array& x) {
    Dtype dtype = GetMathResultDtype(x.dtype());
    Array out = Empty(x.shape(), dtype, x.device());

    {
        NoBackpropModeScope scope{};
        x.device().backend().CallOp<CosOp>(x, out);
    }

    BackwardBuilder bb{"cos", x, out};
    if (BackwardBuilder::Target bt = bb.CreateTarget(0)) {
        bt.Define([inp_tok = bb.RetainInput(0)](BackwardContext& bctx) {
            const Array& gout = *bctx.output_grad();
            const Array& inp = bctx.GetRetainedInput(inp_tok);
            bctx.input_grad() = gout * -Sin(inp);
        });
    }
    bb.Finalize();

    return out;
}

Array Tan(const Array& x) {
    Dtype dtype = GetMathResultDtype(x.dtype());
    Array out = Empty(x.shape(), dtype, x.device());

    {
        NoBackpropModeScope scope{};
        x.device().backend().CallOp<TanOp>(x, out);
    }

    BackwardBuilder bb{"tan", x, out};
    if (BackwardBuilder::Target bt = bb.CreateTarget(0)) {
        bt.Define([inp_tok = bb.RetainInput(0)](BackwardContext& bctx) {
            const Array& gout = *bctx.output_grad();
            const Array& inp = bctx.GetRetainedInput(inp_tok);
            const Array& out = Cos(inp);
            bctx.input_grad() = gout / Square(out);
        });
    }
    bb.Finalize();

    return out;
}

Array Arcsin(const Array& x) {
    Dtype dtype = GetMathResultDtype(x.dtype());
    Array out = Empty(x.shape(), dtype, x.device());

    {
        NoBackpropModeScope scope{};
        x.device().backend().CallOp<ArcsinOp>(x, out);
    }

    BackwardBuilder bb{"arcsin", x, out};
    if (BackwardBuilder::Target bt = bb.CreateTarget(0)) {
        bt.Define([inp_tok = bb.RetainInput(0)](BackwardContext& bctx) {
            const Array& gout = *bctx.output_grad();
            const Array& inp = bctx.GetRetainedInput(inp_tok);
            bctx.input_grad() = gout / Sqrt(1 - Square(inp));
        });
    }
    bb.Finalize();

    return out;
}

Array Arccos(const Array& x) {
    Dtype dtype = GetMathResultDtype(x.dtype());
    Array out = Empty(x.shape(), dtype, x.device());

    {
        NoBackpropModeScope scope{};
        x.device().backend().CallOp<ArccosOp>(x, out);
    }

    BackwardBuilder bb{"arccos", x, out};
    if (BackwardBuilder::Target bt = bb.CreateTarget(0)) {
        bt.Define([inp_tok = bb.RetainInput(0)](BackwardContext& bctx) {
            const Array& gout = *bctx.output_grad();
            const Array& inp = bctx.GetRetainedInput(inp_tok);
            bctx.input_grad() = -gout / Sqrt(1 - Square(inp));
        });
    }
    bb.Finalize();

    return out;
}

Array Arctan(const Array& x) {
    Dtype dtype = GetMathResultDtype(x.dtype());
    Array out = Empty(x.shape(), dtype, x.device());

    {
        NoBackpropModeScope scope{};
        x.device().backend().CallOp<ArctanOp>(x, out);
    }

    BackwardBuilder bb{"arctan", x, out};
    if (BackwardBuilder::Target bt = bb.CreateTarget(0)) {
        bt.Define([inp_tok = bb.RetainInput(0)](BackwardContext& bctx) {
            const Array& gout = *bctx.output_grad();
            const Array& inp = bctx.GetRetainedInput(inp_tok);
            bctx.input_grad() = gout / (1 + Square(inp));
        });
    }
    bb.Finalize();

    return out;
}

<<<<<<< HEAD
Array Floor(const Array& x) {
=======
Array Ceil(const Array& x) {
>>>>>>> da318c8f
    Dtype dtype = GetMathResultDtype(x.dtype());
    Array out = Empty(x.shape(), dtype, x.device());
    {
        NoBackpropModeScope scope{};
<<<<<<< HEAD
        x.device().backend().CallOp<FloorOp>(x, out);
=======
        x.device().backend().CallOp<CeilOp>(x, out);
>>>>>>> da318c8f
    }
    return out;
}

Array IsNan(const Array& x) {
    Array out = Empty(x.shape(), Dtype::kBool, x.device());
    {
        NoBackpropModeScope scope{};
        x.device().IsNan(x, out);
    }
    return out;
}

Array IsInf(const Array& x) {
    Array out = Empty(x.shape(), Dtype::kBool, x.device());
    {
        NoBackpropModeScope scope{};
        x.device().IsInf(x, out);
    }
    return out;
}

}  // namespace chainerx<|MERGE_RESOLUTION|>--- conflicted
+++ resolved
@@ -907,20 +907,22 @@
     return out;
 }
 
-<<<<<<< HEAD
+Array Ceil(const Array& x) {
+    Dtype dtype = GetMathResultDtype(x.dtype());
+    Array out = Empty(x.shape(), dtype, x.device());
+    {
+        NoBackpropModeScope scope{};
+        x.device().backend().CallOp<CeilOp>(x, out);
+    }
+    return out;
+}
+
 Array Floor(const Array& x) {
-=======
-Array Ceil(const Array& x) {
->>>>>>> da318c8f
-    Dtype dtype = GetMathResultDtype(x.dtype());
-    Array out = Empty(x.shape(), dtype, x.device());
-    {
-        NoBackpropModeScope scope{};
-<<<<<<< HEAD
+    Dtype dtype = GetMathResultDtype(x.dtype());
+    Array out = Empty(x.shape(), dtype, x.device());
+    {
+        NoBackpropModeScope scope{};
         x.device().backend().CallOp<FloorOp>(x, out);
-=======
-        x.device().backend().CallOp<CeilOp>(x, out);
->>>>>>> da318c8f
     }
     return out;
 }
