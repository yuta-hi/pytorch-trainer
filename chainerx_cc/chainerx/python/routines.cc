--- conflicted
+++ resolved
@@ -327,11 +327,7 @@
 
 void InitChainerxLinalg(pybind11::module& m) {
     // linalg routines
-<<<<<<< HEAD
-    m.def("dot",
-          [](const ArrayBodyPtr& a, const ArrayBodyPtr& b) { return MoveArrayBody(Dot(Array{a}, Array{b})); },
-          py::arg("a"),
-          py::arg("b"));
+    m.def("dot", [](const ArrayBodyPtr& a, const ArrayBodyPtr& b) { return MoveArrayBody(Dot(Array{a}, Array{b})); }, "a"_a, "b"_a);
 
     pybind11::module mlinalg = m.def_submodule("linalg");
     mlinalg.def(
@@ -350,9 +346,6 @@
             [](const ArrayBodyPtr& a, const std::string& UPLO) { return MoveArrayBody(Eigvalsh(Array{a}, UPLO)); },
             py::arg("a"),
             py::arg("UPLO") = "L");
-=======
-    m.def("dot", [](const ArrayBodyPtr& a, const ArrayBodyPtr& b) { return MoveArrayBody(Dot(Array{a}, Array{b})); }, "a"_a, "b"_a);
->>>>>>> cdb0e72f
 }
 
 void InitChainerxLogic(pybind11::module& m) {
