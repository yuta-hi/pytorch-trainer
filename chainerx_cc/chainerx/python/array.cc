#include "chainerx/python/array.h"

#include <algorithm>
#include <cstddef>
#include <cstdint>
#include <memory>
#include <string>
#include <tuple>
#include <utility>
#include <vector>

#include <absl/types/optional.h>
#include <pybind11/operators.h>

#include "chainerx/array.h"
#include "chainerx/array_body.h"
#include "chainerx/array_index.h"
#include "chainerx/axes.h"
#include "chainerx/backend_util.h"
#include "chainerx/backward.h"
#include "chainerx/constant.h"
#include "chainerx/context.h"
#include "chainerx/device.h"
#include "chainerx/dtype.h"
#include "chainerx/error.h"
#include "chainerx/graph.h"
#include "chainerx/indexable_array.h"
#include "chainerx/indexer.h"
#include "chainerx/native/data_type.h"
#include "chainerx/native/native_backend.h"
#include "chainerx/routines/arithmetic.h"
#include "chainerx/routines/creation.h"
#include "chainerx/routines/indexing.h"
#include "chainerx/routines/manipulation.h"
#include "chainerx/routines/misc.h"
#include "chainerx/routines/sorting.h"
#include "chainerx/shape.h"
#include "chainerx/slice.h"
#include "chainerx/strides.h"

#include "chainerx/python/array_index.h"
#include "chainerx/python/axes.h"
#include "chainerx/python/common.h"
#include "chainerx/python/device.h"
#include "chainerx/python/dtype.h"
#include "chainerx/python/py_cached_objects.h"
#include "chainerx/python/shape.h"
#include "chainerx/python/strides.h"

namespace chainerx {
namespace python {
namespace python_internal {
namespace {

using internal::GetArrayBody;
using internal::MoveArrayBody;

}  // namespace

namespace py = pybind11;
using py::literals::operator""_a;

py::tuple ToTuple(const std::vector<Array>& ary) {
    py::tuple ret{ary.size()};
<<<<<<< HEAD
     for (size_t i = 0; i < ary.size(); i++) {
        ret[i] = GetArrayBody(ary[i]);
    }
    return ret;
}

std::vector<ArrayBodyPtr> ToArrayBodyPtr(const std::vector<Array>& ary) {
    std::vector<ArrayBodyPtr> ret{ary.size()};
    for (uint i = 0; i < ary.size(); i++) {
=======
    for (size_t i = 0; i < ary.size(); i++) {
>>>>>>> 1acb2785
        ret[i] = GetArrayBody(ary[i]);
    }
    return ret;
}

ArrayBodyPtr MakeArrayFromNumpyArray(py::array array, Device& device) {
    Shape shape{array.shape(), array.shape() + array.ndim()};
    Dtype dtype = GetDtypeFromNumpyDtype(array.dtype());
    Strides strides{array.strides(), array.strides() + array.ndim()};

    int64_t first{};
    int64_t last{};
    std::tie(first, last) = GetDataRange(shape, strides, array.itemsize());
    py::buffer_info info = array.request();

    // Some backends may perform zero copy, so increment refcount of numpy ndarray not to be released in user codes.
    // Note that inc_ref() / dec_ref() is performed by the lambda capture.
    std::shared_ptr<void> data{static_cast<char*>(info.ptr) + first, [array](void*) {}};

    return MoveArrayBody(internal::FromHostData(shape, dtype, data, strides, -first, device));
}

namespace {

py::array MakeNumpyArrayFromArray(const py::module& m, const ArrayBodyPtr& self, bool copy) {
    Array array = Array{self}.ToNative();

    py::object dtype = GetNumpyDtypeFromModule(m, array.dtype());
    const Shape& shape = array.shape();
    const Strides& strides = array.strides();
    const void* ptr = internal::GetRawOffsetData(array);

    if (copy) {
        return py::array{dtype, shape, strides, ptr};
    }
    return py::array{dtype, shape, strides, ptr, py::cast(internal::MoveArrayBody(std::move(array)))};
}

// TODO(okapies): this is a workaround for improving performance
py::object MakeCupyArrayFromArray(const py::module& m, py::handle self) {
    Array array{py::cast<ArrayBodyPtr>(self)};
    Device& device = array.device();
    // TODO(okapies): rejects if array's device is not compatible with cupy

    py::object dtype = GetNumpyDtypeFromModule(m, array.dtype());
    const Shape& shape = array.shape();
    const Strides& strides = array.strides();

    // NOLINTNEXTLINE(cppcoreguidelines-pro-type-reinterpret-cast)
    const intptr_t ptr = reinterpret_cast<intptr_t>(array.raw_data());
    const auto range = GetDataRange(shape, strides, array.GetItemSize());
    const auto data_size = std::get<1>(range) - std::get<0>(range);
    const auto device_index = device.index();

    // Convert object to CuPy array using cupy.ndarray()
    auto memory_pointer = GetCachedCupyMemoryPointer();
    auto unowned_memory = GetCachedCupyUnownedMemory();
    py::object memptr = memory_pointer(unowned_memory(ptr, data_size, self, device_index), array.offset());

    auto ndarray = GetCachedCupyNdarray();
    return ndarray(ToTuple(shape), dtype, memptr, ToTuple(strides));
}

}  // namespace

ArrayBodyPtr MakeArray(py::handle object, py::handle dtype, bool copy, py::handle device) {
    absl::optional<Dtype> dtype_ = dtype.is_none() ? absl::nullopt : absl::optional<Dtype>(GetDtype(dtype));
    Device& dev = GetDevice(device);

    return MakeArray(object, dtype_, copy, dev);
}

ArrayBodyPtr MakeArray(py::handle object, const absl::optional<Dtype>& dtype, bool copy, Device& device) {
    // object is chainerx.ndarray
    if (py::isinstance<ArrayBody>(object)) {
        Array a = Array{py::cast<ArrayBodyPtr>(object)};
        Dtype dtype_ = dtype.has_value() ? *dtype : a.dtype();

        if (!copy && a.dtype() == dtype_ && &a.device() == &device) {
            return MoveArrayBody(std::move(a));
        }
        // Note that the graph is connected.
        if (&a.device() != &device) {
            return MoveArrayBody(a.ToDevice(device).AsType(dtype_, false));
        }
        if (a.dtype() != dtype_) {
            return MoveArrayBody(a.AsType(dtype_, true));
        }
        return MoveArrayBody(a.Copy());
    }

    // Convert object to NumPy array using numpy.array()
    // TODO(sonots): Remove dependency on numpy
    auto array_func = GetCachedNumpyArray();
    py::object dtype_name = py::none();
    if (dtype.has_value()) {
        dtype_name = py::str{GetDtypeName(*dtype)};
    }
    py::array np_array = array_func(object, "copy"_a = copy, "dtype"_a = dtype_name);

    // Convert NumPy array to ChainerX array
    return MakeArrayFromNumpyArray(np_array, device);
}

void InitChainerxArrayConversion(pybind11::module& m, py::class_<ArrayBody, ArrayBodyPtr>& c) {
    // TODO(hvy): Support all arguments in the constructor of numpy.ndarray.
    c.def(py::init([](py::handle shape, py::handle dtype, py::handle device) {
              return MoveArrayBody(Empty(ToShape(shape), GetDtype(dtype), GetDevice(device)));
          }),
          "shape"_a,
          "dtype"_a,
          "device"_a = nullptr);
    c.def_property_readonly("__array_priority__", [](const ArrayBodyPtr & /*self*/) -> double { return 100.; });
    m.def("to_numpy",
          [m](const ArrayBodyPtr& array, bool copy) { return MakeNumpyArrayFromArray(m, array, copy); },
          "array"_a,
          "copy"_a = true);
    m.def("_to_cupy", [m](py::handle array) { return MakeCupyArrayFromArray(m, array); }, "array"_a);
    // This is currently for internal use (from Chainer) to support CuPy.
    // TODO(niboshi): Remove this once it will be possible to import cupy.ndarray using chx.array / chx.asarray.
    m.def("_fromrawpointer",
          [](intptr_t ptr, py::handle shape, py::handle dtype, const py::tuple& strides, py::handle device, int64_t offset, py::object base)
                  -> ArrayBodyPtr {
              // TODO(niboshi): Expose `base` as `ndarray.base` attribute.
              void* c_ptr = reinterpret_cast<void*>(ptr);  // NOLINT(cppcoreguidelines-pro-type-reinterpret-cast)
              // Note that inc_ref() / dec_ref() is performed by the lambda capture.
              std::shared_ptr<void> data{c_ptr, [base](void*) {}};
              return MoveArrayBody(FromData(ToShape(shape), GetDtype(dtype), data, ToStrides(strides), offset, GetDevice(device)));
          });
    c.def(py::pickle(
            [m](const ArrayBodyPtr& self) -> py::tuple { return py::make_tuple(MakeNumpyArrayFromArray(m, self, true), self->device()); },
            [](py::tuple state) -> ArrayBodyPtr {
                py::array numpy_array = state[0];
                Device& device = py::cast<Device&>(state[1]);
                return MakeArrayFromNumpyArray(numpy_array, device);
            }));
    // TODO(niboshi): Support arguments
    c.def("item", [](const ArrayBodyPtr& a) -> py::object {
        Scalar s = AsScalar(Array{a});
        switch (s.kind()) {
            case DtypeKind::kBool:
                return py::bool_{static_cast<bool>(s)};
            case DtypeKind::kInt:
                return py::int_{static_cast<int64_t>(s)};
            case DtypeKind::kFloat:
                return py::float_{static_cast<double>(s)};
            default:
                CHAINERX_NEVER_REACH();
        }
    });
    c.def("view", [](const ArrayBodyPtr& self) { return MoveArrayBody(Array{self}.MakeView()); });
    c.def("astype",
          [](const ArrayBodyPtr& self, py::handle dtype, bool copy) { return MoveArrayBody(Array{self}.AsType(GetDtype(dtype), copy)); },
          "dtype"_a,
          "copy"_a = true);
    c.def("copy", [](const ArrayBodyPtr& self) { return MoveArrayBody(Array{self}.Copy()); });
    c.def("fill",
          [](const ArrayBodyPtr& self, Scalar value) {
              Array{self}.Fill(value);
              return;
          },
          "value"_a);
}

void InitChainerxArrayManipulation(py::class_<ArrayBody, ArrayBodyPtr>& c) {
    c.def("take",
          [](const ArrayBodyPtr& self, py::handle indices, const absl::optional<int8_t>& axis) {
              if (!axis.has_value()) {
                  throw NotImplementedError{"axis=None is not yet supported for chainerx.ndarray.take."};
              }
              if (py::isinstance<ArrayBody>(indices)) {
                  return MoveArrayBody(Array{self}.Take(Array{py::cast<ArrayBodyPtr>(indices)}, axis.value()));
              }
              if (py::isinstance<py::sequence>(indices)) {
                  absl::optional<Dtype> dtype = Dtype::kInt64;
                  return MoveArrayBody(Array{self}.Take(Array{MakeArray(indices, dtype, false, self->device())}, axis.value()));
              }
              if (py::isinstance<py::array>(indices)) {
                  return MoveArrayBody(
                          Array{self}.Take(Array{MakeArrayFromNumpyArray(py::cast<py::array>(indices), self->device())}, axis.value()));
              }
              throw py::type_error{"only integers, slices (`:`), sequence, numpy.ndarray and chainerx.newaxis (`None`) are valid indices"};
          },
          "indices"_a,
          "axis"_a = nullptr);
    c.def("transpose",
          [](const ArrayBodyPtr& self, const absl::optional<std::vector<int8_t>>& axes) {
              return MoveArrayBody(Array{self}.Transpose(ToAxes(axes)));
          },
          "axes"_a = nullptr);
    c.def("ravel", [](const ArrayBodyPtr& self) { return MoveArrayBody(Array{self}.Ravel()); });
    c.def("transpose", [](const ArrayBodyPtr& self, py::args args) { return MoveArrayBody(Array{self}.Transpose(ToAxes(args))); });
    c.def("reshape", [](const ArrayBodyPtr& self, py::handle shape) { return MoveArrayBody(Array{self}.Reshape(ToShape(shape))); });
    c.def("reshape", [](const ArrayBodyPtr& self, const std::vector<int64_t>& shape) {
        return MoveArrayBody(Array{self}.Reshape({shape.begin(), shape.end()}));
    });
    c.def("reshape", [](const ArrayBodyPtr& self, py::args args) {
        if (args.size() == 0) {
            throw ChainerxError{"Reshape takes exactly 1 argument (0 given)."};
        }
        return MoveArrayBody(Array{self}.Reshape(ToShape(args)));
    });
    c.def("squeeze",
          [](const ArrayBodyPtr& self, const absl::optional<std::vector<int8_t>>& axis) {
              return MoveArrayBody(Array{self}.Squeeze(ToAxes(axis)));
          },
          "axis"_a = nullptr);
    c.def("squeeze", [](const ArrayBodyPtr& self, int8_t axis) { return MoveArrayBody(Array{self}.Squeeze(Axes{axis})); }, "axis"_a);
    c.def("swapaxes",
          [](const ArrayBodyPtr& self, int8_t axis1, int8_t axis2) { return MoveArrayBody(Array{self}.Swapaxes(axis1, axis2)); },
          "axis1"_a,
          "axis2"_a);
    c.def("repeat",
          [](const ArrayBodyPtr& self, int64_t repeats, absl::optional<int8_t> axis) {
              return MoveArrayBody(Repeat(Array{self}, repeats, axis));
          },
          "repeats"_a,
          "axis"_a = nullptr);
    c.def("repeat",
          [](const ArrayBodyPtr& self, const std::vector<int64_t>& repeats, absl::optional<int8_t> axis) {
              return MoveArrayBody(Repeat(Array{self}, repeats, axis));
          },
          "repeats"_a,
          "axis"_a = nullptr);
    c.def("dot", [](const ArrayBodyPtr& self, const ArrayBodyPtr& b) { return MoveArrayBody(Array{self}.Dot(Array{b})); }, "b"_a);
    c.def("flatten", [](const ArrayBodyPtr& self) { return MoveArrayBody(Array{self}.Flatten()); });
}

void InitChainerxArrayComparison(py::class_<ArrayBody, ArrayBodyPtr>& c) {
    c.def("__eq__",
          [](const ArrayBodyPtr& self, const ArrayBodyPtr& rhs) { return MoveArrayBody(Array{self} == Array{rhs}); },
          py::is_operator());
    c.def("__eq__",
          [](const ArrayBodyPtr& self, Scalar rhs) {
              // TODO(niboshi): More efficient implementation
              Array self_array{self};
              return MoveArrayBody(self_array == FullLike(self_array, rhs, self->device()));
          },
          py::is_operator());
    c.def("__ne__",
          [](const ArrayBodyPtr& self, const ArrayBodyPtr& rhs) { return MoveArrayBody(Array{self} != Array{rhs}); },
          py::is_operator());
    c.def("__ne__",
          [](const ArrayBodyPtr& self, Scalar rhs) {
              // TODO(niboshi): More efficient implementation
              Array self_array{self};
              return MoveArrayBody(self_array != FullLike(self_array, rhs, self->device()));
          },
          py::is_operator());
    c.def("__gt__",
          [](const ArrayBodyPtr& self, const ArrayBodyPtr& rhs) { return MoveArrayBody(Array{self} > Array{rhs}); },
          py::is_operator());
    c.def("__gt__",
          [](const ArrayBodyPtr& self, Scalar rhs) {
              // TODO(niboshi): More efficient implementation
              Array self_array{self};
              return MoveArrayBody(self_array > FullLike(self_array, rhs, self->device()));
          },
          py::is_operator());
    c.def("__ge__",
          [](const ArrayBodyPtr& self, const ArrayBodyPtr& rhs) { return MoveArrayBody(Array{self} >= Array{rhs}); },
          py::is_operator());
    c.def("__ge__",
          [](const ArrayBodyPtr& self, Scalar rhs) {
              // TODO(niboshi): More efficient implementation
              Array self_array{self};
              return MoveArrayBody(self_array >= FullLike(self_array, rhs, self->device()));
          },
          py::is_operator());
    c.def("__lt__",
          [](const ArrayBodyPtr& self, const ArrayBodyPtr& rhs) { return MoveArrayBody(Array{self} < Array{rhs}); },
          py::is_operator());
    c.def("__lt__",
          [](const ArrayBodyPtr& self, Scalar rhs) {
              // TODO(niboshi): More efficient implementation
              Array self_array{self};
              return MoveArrayBody(self_array < FullLike(self_array, rhs, self->device()));
          },
          py::is_operator());
    c.def("__le__",
          [](const ArrayBodyPtr& self, const ArrayBodyPtr& rhs) { return MoveArrayBody(Array{self} <= Array{rhs}); },
          py::is_operator());
    c.def("__le__",
          [](const ArrayBodyPtr& self, Scalar rhs) {
              // TODO(niboshi): More efficient implementation
              Array self_array{self};
              return MoveArrayBody(self_array <= FullLike(self_array, rhs, self->device()));
          },
          py::is_operator());
}

void InitChainerxArrayUnary(py::class_<ArrayBody, ArrayBodyPtr>& c) {
    c.def("__neg__", [](const ArrayBodyPtr& self) { return MoveArrayBody(-Array{self}); });
    c.def("__abs__", [](const ArrayBodyPtr& self) { return MoveArrayBody(Absolute(Array{self})); }, py::is_operator());
}

void InitChainerxArrayInPlace(py::class_<ArrayBody, ArrayBodyPtr>& c) {
    c.def("__iadd__",
          [](const ArrayBodyPtr& self, const ArrayBodyPtr& rhs) { return MoveArrayBody(std::move(Array{self} += Array{rhs})); },
          py::is_operator());
    c.def("__iadd__", [](const ArrayBodyPtr& self, Scalar rhs) { return MoveArrayBody(std::move(Array{self} += rhs)); }, py::is_operator());
    c.def("__isub__",
          [](const ArrayBodyPtr& self, const ArrayBodyPtr& rhs) { return MoveArrayBody(std::move(Array{self} -= Array{rhs})); },
          py::is_operator());
    c.def("__isub__", [](const ArrayBodyPtr& self, Scalar rhs) { return MoveArrayBody(std::move(Array{self} -= rhs)); }, py::is_operator());
    c.def("__imul__",
          [](const ArrayBodyPtr& self, const ArrayBodyPtr& rhs) { return MoveArrayBody(std::move(Array{self} *= Array{rhs})); },
          py::is_operator());
    c.def("__imul__", [](const ArrayBodyPtr& self, Scalar rhs) { return MoveArrayBody(std::move(Array{self} *= rhs)); }, py::is_operator());
    c.def("__ifloordiv__",
          [](const ArrayBodyPtr& self, const ArrayBodyPtr& rhs) {
              internal::IFloorDivide(Array{self}, Array{rhs});
              return self;
          },
          py::is_operator());
    c.def("__ifloordiv__", [](const ArrayBodyPtr& self, Scalar rhs) {
        internal::IFloorDivide(Array{self}, rhs);
        return self;
    });
    c.def("__itruediv__",
          [](const ArrayBodyPtr& self, const ArrayBodyPtr& rhs) { return MoveArrayBody(std::move(Array{self} /= Array{rhs})); },
          py::is_operator());
    c.def("__itruediv__", [](const ArrayBodyPtr& self, Scalar rhs) { return MoveArrayBody(std::move(Array{self} /= rhs)); });
    c.def("__iand__",
          [](const ArrayBodyPtr& self, const ArrayBodyPtr& rhs) { return MoveArrayBody(std::move(Array{self} &= Array{rhs})); },
          py::is_operator());
    c.def("__iand__", [](const ArrayBodyPtr& self, Scalar rhs) { return MoveArrayBody(std::move(Array{self} &= rhs)); }, py::is_operator());
    c.def("__ior__",
          [](const ArrayBodyPtr& self, const ArrayBodyPtr& rhs) { return MoveArrayBody(std::move(Array{self} |= Array{rhs})); },
          py::is_operator());
    c.def("__ior__", [](const ArrayBodyPtr& self, Scalar rhs) { return MoveArrayBody(std::move(Array{self} |= rhs)); }, py::is_operator());
    c.def("__ixor__",
          [](const ArrayBodyPtr& self, const ArrayBodyPtr& rhs) { return MoveArrayBody(std::move(Array{self} ^= Array{rhs})); },
          py::is_operator());
    c.def("__ixor__", [](const ArrayBodyPtr& self, Scalar rhs) { return MoveArrayBody(std::move(Array{self} ^= rhs)); }, py::is_operator());
    c.def("__ilshift__",
          [](const ArrayBodyPtr& self, const ArrayBodyPtr& rhs) { return MoveArrayBody(std::move(Array{self} <<= Array{rhs})); },
          py::is_operator());
    c.def("__ilshift__",
          [](const ArrayBodyPtr& self, Scalar rhs) { return MoveArrayBody(std::move(Array{self} <<= rhs)); },
          py::is_operator());
    c.def("__irshift__",
          [](const ArrayBodyPtr& self, const ArrayBodyPtr& rhs) { return MoveArrayBody(std::move(Array{self} >>= Array{rhs})); },
          py::is_operator());
    c.def("__irshift__",
          [](const ArrayBodyPtr& self, Scalar rhs) { return MoveArrayBody(std::move(Array{self} >>= rhs)); },
          py::is_operator());
}

void InitChainerxArrayArithmetic(py::class_<ArrayBody, ArrayBodyPtr>& c) {
    c.def("__add__",
          [](const ArrayBodyPtr& self, const ArrayBodyPtr& rhs) { return MoveArrayBody(Array{self} + Array{rhs}); },
          py::is_operator());
    c.def("__add__", [](const ArrayBodyPtr& self, Scalar rhs) { return MoveArrayBody(Array{self} + rhs); }, py::is_operator());
    c.def("__radd__", [](const ArrayBodyPtr& self, Scalar lhs) { return MoveArrayBody(lhs + Array{self}); }, py::is_operator());
    c.def("__sub__",
          [](const ArrayBodyPtr& self, const ArrayBodyPtr& rhs) { return MoveArrayBody(Array{self} - Array{rhs}); },
          py::is_operator());
    c.def("__sub__", [](const ArrayBodyPtr& self, Scalar rhs) { return MoveArrayBody(Array{self} - rhs); }, py::is_operator());
    c.def("__rsub__", [](const ArrayBodyPtr& self, Scalar lhs) { return MoveArrayBody(lhs - Array{self}); }, py::is_operator());
    c.def("__mul__",
          [](const ArrayBodyPtr& self, const ArrayBodyPtr& rhs) { return MoveArrayBody(Array{self} * Array{rhs}); },
          py::is_operator());
    c.def("__mul__", [](const ArrayBodyPtr& self, Scalar rhs) { return MoveArrayBody(Array{self} * rhs); }, py::is_operator());
    c.def("__rmul__", [](const ArrayBodyPtr& self, Scalar lhs) { return MoveArrayBody(lhs * Array{self}); }, py::is_operator());
    c.def("__floordiv__",
          [](const ArrayBodyPtr& self, const ArrayBodyPtr& rhs) { return MoveArrayBody(FloorDivide(Array{self}, Array{rhs})); },
          py::is_operator());
    c.def("__floordiv__",
          [](const ArrayBodyPtr& self, Scalar rhs) { return MoveArrayBody(FloorDivide(Array{self}, rhs)); },
          py::is_operator());
    c.def("__rfloordiv__",
          [](const ArrayBodyPtr& self, Scalar lhs) { return MoveArrayBody(FloorDivide(lhs, Array{self})); },
          py::is_operator());
    c.def("__truediv__",
          [](const ArrayBodyPtr& self, const ArrayBodyPtr& rhs) { return MoveArrayBody(Array{self} / Array{rhs}); },
          py::is_operator());
    c.def("__truediv__", [](const ArrayBodyPtr& self, Scalar rhs) { return MoveArrayBody(Array{self} / rhs); }, py::is_operator());
    c.def("__pow__",
          [](const ArrayBodyPtr& self, const ArrayBodyPtr& rhs) { return MoveArrayBody(Power(Array{self}, Array{rhs})); },
          py::is_operator());
    c.def("__pow__", [](const ArrayBodyPtr& self, Scalar rhs) { return MoveArrayBody(Power(Array{self}, rhs)); }, py::is_operator());
    c.def("__rpow__", [](const ArrayBodyPtr& self, Scalar lhs) { return MoveArrayBody(Power(lhs, Array{self})); }, py::is_operator());

    c.def("__rtruediv__", [](const ArrayBodyPtr& self, Scalar lhs) { return MoveArrayBody(lhs / Array{self}); }, py::is_operator());
    c.def("__and__",
          [](const ArrayBodyPtr& self, const ArrayBodyPtr& rhs) { return MoveArrayBody(Array{self} & Array{rhs}); },
          py::is_operator());
    c.def("__and__", [](const ArrayBodyPtr& self, Scalar rhs) { return MoveArrayBody(Array{self} & rhs); }, py::is_operator());
    c.def("__rand__", [](const ArrayBodyPtr& self, Scalar lhs) { return MoveArrayBody(Array{self} & lhs); }, py::is_operator());
    c.def("__or__",
          [](const ArrayBodyPtr& self, const ArrayBodyPtr& rhs) { return MoveArrayBody(Array{self} | Array{rhs}); },
          py::is_operator());
    c.def("__or__", [](const ArrayBodyPtr& self, Scalar rhs) { return MoveArrayBody(Array{self} | rhs); }, py::is_operator());
    c.def("__ror__", [](const ArrayBodyPtr& self, Scalar lhs) { return MoveArrayBody(Array{self} | lhs); }, py::is_operator());
    c.def("__xor__",
          [](const ArrayBodyPtr& self, const ArrayBodyPtr& rhs) { return MoveArrayBody(Array{self} ^ Array{rhs}); },
          py::is_operator());
    c.def("__xor__", [](const ArrayBodyPtr& self, Scalar rhs) { return MoveArrayBody(Array{self} ^ rhs); }, py::is_operator());
    c.def("__rxor__", [](const ArrayBodyPtr& self, Scalar lhs) { return MoveArrayBody(Array{self} ^ lhs); }, py::is_operator());
    c.def("__lshift__",
          [](const ArrayBodyPtr& self, const ArrayBodyPtr& rhs) { return MoveArrayBody(Array{self} << Array{rhs}); },
          py::is_operator());
    c.def("__lshift__", [](const ArrayBodyPtr& self, Scalar rhs) { return MoveArrayBody(Array{self} << rhs); }, py::is_operator());
    c.def("__rlshift__", [](const ArrayBodyPtr& self, Scalar lhs) { return MoveArrayBody(lhs << Array{self}); }, py::is_operator());
    c.def("__rshift__",
          [](const ArrayBodyPtr& self, const ArrayBodyPtr& rhs) { return MoveArrayBody(Array{self} >> Array{rhs}); },
          py::is_operator());
    c.def("__rshift__", [](const ArrayBodyPtr& self, Scalar rhs) { return MoveArrayBody(Array{self} >> rhs); }, py::is_operator());
    c.def("__rrshift__", [](const ArrayBodyPtr& self, Scalar lhs) { return MoveArrayBody(lhs >> Array{self}); }, py::is_operator());
}

void InitChainerxArrayCalculation(py::class_<ArrayBody, ArrayBodyPtr>& c) {
    c.def("sum",
          [](const ArrayBodyPtr& self, int8_t axis, bool keepdims) { return MoveArrayBody(Array{self}.Sum(Axes{axis}, keepdims)); },
          "axis"_a,
          "keepdims"_a = false);
    c.def("sum",
          [](const ArrayBodyPtr& self, const absl::optional<std::vector<int8_t>>& axis, bool keepdims) {
              return MoveArrayBody(Array{self}.Sum(ToAxes(axis), keepdims));
          },
          "axis"_a = nullptr,
          "keepdims"_a = false);
    c.def("max",
          [](const ArrayBodyPtr& self, int8_t axis, bool keepdims) { return MoveArrayBody(Array{self}.Max(Axes{axis}, keepdims)); },
          "axis"_a,
          "keepdims"_a = false);
    c.def("max",
          [](const ArrayBodyPtr& self, const absl::optional<std::vector<int8_t>>& axis, bool keepdims) {
              return MoveArrayBody(Array{self}.Max(ToAxes(axis), keepdims));
          },
          "axis"_a = nullptr,
          "keepdims"_a = false);
    c.def("min",
          [](const ArrayBodyPtr& self, int8_t axis, bool keepdims) { return MoveArrayBody(Array{self}.Min(Axes{axis}, keepdims)); },
          "axis"_a,
          "keepdims"_a = false);
    c.def("min",
          [](const ArrayBodyPtr& self, const absl::optional<std::vector<int8_t>>& axis, bool keepdims) {
              return MoveArrayBody(Array{self}.Min(ToAxes(axis), keepdims));
          },
          "axis"_a = nullptr,
          "keepdims"_a = false);
    c.def("mean",
          [](const ArrayBodyPtr& self, int8_t axis, bool keepdims) { return MoveArrayBody(Array{self}.Mean(Axes{axis}, keepdims)); },
          "axis"_a,
          "keepdims"_a = false);
    c.def("mean",
          [](const ArrayBodyPtr& self, const absl::optional<std::vector<int8_t>>& axis, bool keepdims) {
              return MoveArrayBody(Array{self}.Mean(ToAxes(axis), keepdims));
          },
          "axis"_a = nullptr,
          "keepdims"_a = false);
    c.def("var",
          [](const ArrayBodyPtr& self, int8_t axis, bool keepdims) { return MoveArrayBody(Array{self}.Var(Axes{axis}, keepdims)); },
          "axis"_a,
          "keepdims"_a = false);
    c.def("var",
          [](const ArrayBodyPtr& self, const absl::optional<std::vector<int8_t>>& axis, bool keepdims) {
              return MoveArrayBody(Array{self}.Var(ToAxes(axis), keepdims));
          },
          "axis"_a = nullptr,
          "keepdims"_a = false);
    c.def("all",
          [](const ArrayBodyPtr& self, int8_t axis, bool keepdims) { return MoveArrayBody(Array{self}.All(Axes{axis}, keepdims)); },
          "axis"_a,
          "keepdims"_a = false);
    c.def("all",
          [](const ArrayBodyPtr& self, const absl::optional<std::vector<int8_t>>& axis, bool keepdims) {
              return MoveArrayBody(Array{self}.All(ToAxes(axis), keepdims));
          },
          "axis"_a = nullptr,
          "keepdims"_a = false);
    c.def("any",
          [](const ArrayBodyPtr& self, int8_t axis, bool keepdims) { return MoveArrayBody(Array{self}.Any(Axes{axis}, keepdims)); },
          "axis"_a,
          "keepdims"_a = false);
    c.def("any",
          [](const ArrayBodyPtr& self, const absl::optional<std::vector<int8_t>>& axis, bool keepdims) {
              return MoveArrayBody(Array{self}.Any(ToAxes(axis), keepdims));
          },
          "axis"_a = nullptr,
          "keepdims"_a = false);
    c.def("argmax",
          [](const ArrayBodyPtr& self, const absl::optional<int8_t>& axis) { return MoveArrayBody(ArgMax(Array{self}, ToAxes(axis))); },
          "axis"_a = nullptr);
    c.def("argmin",
          [](const ArrayBodyPtr& self, const absl::optional<int8_t>& axis) { return MoveArrayBody(ArgMin(Array{self}, ToAxes(axis))); },
          "axis"_a = nullptr);
}

void InitChainerxArraySpecial(pybind11::module& m, py::class_<ArrayBody, ArrayBodyPtr>& c) {
    c.def("__len__", [](const ArrayBodyPtr& self) -> size_t {
        // TODO(hvy): Do bounds cheking. For reference, Chainer throws an AttributeError.
        if (self->ndim() == 0) {
            throw pybind11::type_error{"len() of unsized object"};
        }
        return self->shape().front();
    });
    c.def("__bool__", [](const ArrayBodyPtr& self) -> bool { return static_cast<bool>(AsScalar(Array{self})); });
    c.def("__int__", [](const ArrayBodyPtr& self) -> int64_t { return static_cast<int64_t>(AsScalar(Array{self})); });
    c.def("__float__", [](const ArrayBodyPtr& self) -> double { return static_cast<double>(AsScalar(Array{self})); });
    c.def("__repr__", [](const ArrayBodyPtr& self) { return Array{self}.ToString(); });
    c.def("__getitem__", [](const ArrayBodyPtr& self, py::handle key) { return MoveArrayBody(Array{self}.At(MakeArrayIndices(key))); });
    c.def("require_grad",
          [](const ArrayBodyPtr& self, const absl::optional<BackpropId>& backprop_id) {
              return MoveArrayBody(std::move(Array{self}.RequireGrad(backprop_id)));
          },
          "backprop_id"_a = nullptr);
    c.def("is_grad_required",
          [](const ArrayBodyPtr& self, const absl::optional<BackpropId>& backprop_id) { return Array{self}.IsGradRequired(backprop_id); },
          "backprop_id"_a = nullptr);
    c.def("is_backprop_required",
          [](const ArrayBodyPtr& self, const absl::optional<BackpropId>& backprop_id) {
              return Array{self}.IsBackpropRequired(backprop_id);
          },
          "backprop_id"_a = nullptr);
    c.def("is_backprop_required",
          [](const ArrayBodyPtr& self, AnyGraph any_graph) { return Array{self}.IsBackpropRequired(any_graph); },
          "backprop_id"_a);
    c.def("get_grad",
          [](const ArrayBodyPtr& self, const absl::optional<BackpropId>& backprop_id) -> ConstArrayBodyPtr {
              const absl::optional<Array>& grad = Array{self}.GetGrad(backprop_id);
              if (!grad.has_value()) {
                  return nullptr;
              }
              return internal::GetArrayBody(*grad);
          },
          "backprop_id"_a = nullptr);
    c.def("set_grad",
          [](const ArrayBodyPtr& self, const ArrayBodyPtr& grad, const absl::optional<BackpropId>& backprop_id) {
              Array array{self};
              if (grad) {
                  array.SetGrad(Array{grad}, backprop_id);
              } else {
                  array.ClearGrad(backprop_id);
              }
          },
          "grad"_a,
          "backprop_id"_a = nullptr);
    c.def("backward",
          [](const ArrayBodyPtr& self, const absl::optional<BackpropId>& backprop_id, bool enable_double_backprop) {
              auto double_backprop = enable_double_backprop ? DoubleBackpropOption::kEnable : DoubleBackpropOption::kDisable;
              Backward(Array{self}, backprop_id, double_backprop);
          },
          "backprop_id"_a = nullptr,
          "enable_double_backprop"_a = false);
    c.def("_debug_dump_computational_graph",
          [](const ArrayBodyPtr& self, const absl::optional<BackpropId>& backprop_id) {
              DebugDumpComputationalGraph(std::cout, Array{self}, backprop_id);
          },
          "backprop_id"_a = nullptr);
    c.def_property(
            "grad",
            [](const ArrayBodyPtr& self) -> ConstArrayBodyPtr {
                const absl::optional<Array>& grad = Array{self}.GetGrad(absl::nullopt);
                if (!grad.has_value()) {
                    return nullptr;
                }
                return internal::GetArrayBody(*grad);
            },
            [](const ArrayBodyPtr& self, const ArrayBodyPtr& grad) {
                Array array{self};
                if (grad) {
                    array.SetGrad(Array{grad}, absl::nullopt);
                } else {
                    array.ClearGrad(absl::nullopt);
                }
            });
    c.def("cleargrad",
          [](const ArrayBodyPtr& self, const absl::optional<BackpropId>& backprop_id) { Array{self}.ClearGrad(backprop_id); },
          "backprop_id"_a = nullptr);
    c.def_property_readonly(
            "device", [](const ArrayBodyPtr& self) -> Device& { return self->device(); }, py::return_value_policy::reference);
    c.def_property_readonly("dtype", [m](const ArrayBodyPtr& self) { return GetNumpyDtypeFromModule(m, self->dtype()); });
    c.def_property_readonly("itemsize", [](const ArrayBodyPtr& self) { return self->GetItemSize(); });
    c.def_property_readonly("is_contiguous", [](const ArrayBodyPtr& self) { return self->IsContiguous(); });
    c.def_property_readonly("ndim", [](const ArrayBodyPtr& self) { return self->ndim(); });
    c.def_property_readonly("offset", [](const ArrayBodyPtr& self) { return self->offset(); });
    c.def_property_readonly("shape", [](const ArrayBodyPtr& self) { return ToTuple(self->shape()); });
    c.def_property_readonly("strides", [](const ArrayBodyPtr& self) { return ToTuple(self->strides()); });
    c.def_property_readonly("nbytes", [](const ArrayBodyPtr& self) { return self->GetNBytes(); });
    c.def_property_readonly("size", [](const ArrayBodyPtr& self) { return self->GetTotalSize(); });
    c.def_property_readonly("T", [](const ArrayBodyPtr& self) { return MoveArrayBody(Array{self}.Transpose()); });
    // Returns the data address, before adding offset.
    // TODO(niboshi): Consider what to do with the backends in which the "pointer" is not available from host.
    c.def_property_readonly("data_ptr", [](const ArrayBodyPtr& self) -> intptr_t {
        return reinterpret_cast<intptr_t>(self->data().get());  // NOLINT(cppcoreguidelines-pro-type-reinterpret-cast)
    });
    c.def_property_readonly("data_size", [](const ArrayBodyPtr& self) -> int64_t {
        auto range = GetDataRange(self->shape(), self->strides(), self->GetItemSize());
        return std::get<1>(range) - std::get<0>(range);
    });
    // TODO(niboshi): Remove this in favor of data_ptr.
    c.def_property_readonly(
            "_debug_data_memory_address",  // These methods starting with `_debug_` are stubs for testing
            [](const ArrayBodyPtr& self) -> intptr_t {
                const void* ptr = self->data().get();
                return reinterpret_cast<intptr_t>(ptr);  // NOLINT(cppcoreguidelines-pro-type-reinterpret-cast)
            });
    c.def_property_readonly("_debug_flat_data", [](const ArrayBodyPtr& self) {
        py::list list;
        Array array = Array{self}.ToNative();

        // Copy data into the list
        VisitDtype(array.dtype(), [&array, &list](auto pt) {
            using T = typename decltype(pt)::type;
            IndexableArray<const T> iarray{array};
            Indexer<> indexer{array.shape()};

            for (auto it = indexer.It(0); it; ++it) {
                T value = native::StorageToDataType<const T>(iarray[it]);
                if (std::is_same<T, chainerx::Float16>::value) {
                    list.append(static_cast<double>(value));
                } else {
                    list.append(value);
                }
            }
        });

        return list;
    });
    // TODO(hvy): Rename `_is_chained` to a less ambiguous function name.
    c.def("_is_chained",
          [](const ArrayBodyPtr& self, const absl::optional<BackpropId>& backprop_id) {
              BackpropId actual_backprop_id = internal::GetArrayBackpropId(Array{self}, backprop_id);
              actual_backprop_id.CheckValid();
              if (!self->HasArrayNode(actual_backprop_id)) {
                  throw ChainerxError{"Array is constant with respect to the computation for backprop ID: '", actual_backprop_id, "'."};
              }
              return self->GetArrayNode(actual_backprop_id)->creator_op_node() != nullptr;
          },
          "backprop_id"_a = nullptr);
}

void InitChainerxArray(pybind11::module& m) {
    py::class_<ArrayBody, ArrayBodyPtr> c{m, "ndarray", py::buffer_protocol()};

    c.def("to_device", [](const ArrayBodyPtr& self, py::handle device) { return MoveArrayBody(Array{self}.ToDevice(GetDevice(device))); });
    c.def("to_device", [](const ArrayBodyPtr& self, const std::string& backend_name, int index) {
        Device& device = GetDefaultContext().GetDevice({backend_name, index});
        return MoveArrayBody(Array{self}.ToDevice(device));
    });
    c.def("as_grad_stopped",
          [](const ArrayBodyPtr& self, bool copy) {
              return MoveArrayBody(Array{self}.AsGradStopped(copy ? CopyKind::kCopy : CopyKind::kView));
          },
          "copy"_a = false);
    c.def("as_grad_stopped",
          [](const ArrayBodyPtr& self, const std::vector<BackpropId>& backprop_ids, bool copy) {
              return MoveArrayBody(Array{self}.AsGradStopped(backprop_ids, copy ? CopyKind::kCopy : CopyKind::kView));
          },
          py::arg().noconvert(),
          "copy"_a = false);

    InitChainerxArrayConversion(m, c);
    InitChainerxArrayComparison(c);
    InitChainerxArrayManipulation(c);
    InitChainerxArrayUnary(c);
    InitChainerxArrayInPlace(c);
    InitChainerxArrayArithmetic(c);
    InitChainerxArrayCalculation(c);
    InitChainerxArraySpecial(m, c);
}

}  // namespace python_internal
}  // namespace python
}  // namespace chainerx<|MERGE_RESOLUTION|>--- conflicted
+++ resolved
@@ -62,7 +62,6 @@
 
 py::tuple ToTuple(const std::vector<Array>& ary) {
     py::tuple ret{ary.size()};
-<<<<<<< HEAD
      for (size_t i = 0; i < ary.size(); i++) {
         ret[i] = GetArrayBody(ary[i]);
     }
@@ -70,11 +69,8 @@
 }
 
 std::vector<ArrayBodyPtr> ToArrayBodyPtr(const std::vector<Array>& ary) {
-    std::vector<ArrayBodyPtr> ret{ary.size()};
-    for (uint i = 0; i < ary.size(); i++) {
-=======
+    std::vector<ArrayBodyPtr> ret{ary.size()};   
     for (size_t i = 0; i < ary.size(); i++) {
->>>>>>> 1acb2785
         ret[i] = GetArrayBody(ary[i]);
     }
     return ret;
